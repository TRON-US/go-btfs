# go-btfs
<<<<<<< HEAD



=======
#
>>>>>>> 641835b0
## What is BTFS?

BitTorrent File Sharing (BTFS) is a file-sharing protocol forked from 
IPFS that utilizes the TRON network and the BitTorrent Ecosystem for integration with DApps and smart 
contracts. The <a href="https://docs.btfs.io/" target="_blank">API documentation</a> walks developers through BTFS setup, usage, and contains all the API references.  

## Table of Contents

- [Install](#install)
  - [System Requirements](#system-requirements)
  - [Build from Source](#build-from-source)
    - [Install Go](#step1-install-go)
    - [Access To Private Repo](#step2-access-to-private-repo)
    - [Download Source Code](#step3-download-source-code)
    - [Build And Join BTFS Private Net](#step4-build-and-join-btfs-private-net)
        - [Install script](#using-one-step-script)
        - [Instruction](#step-by-step-instruction)
    - [Run BTFS At The Backend](#step5-run-btfs-at-the-backend)
- [Usage](#usage)
- [Started by binary file](#started-by-binary-file)
  - [Automatically generate](#automatically-generate)
- [Getting Started](#getting-started)
  - [Some things to try](#some-things-to-try)
    - [Pay attention](#pay-attention)
    - [Step](#step)
- [Packages](#packages)
- [License](#license)


## Install

### System Requirements

BTFS can run on most Linux, macOS, and Windows systems. We recommend 
running it on a machine with at least 2 GB of RAM (it’ll do fine with 
only one CPU core), but it should run fine with as little as 1 GB of 
RAM. On systems with less memory, it may not be completely stable.
Only support compiling from source for mac and unix-based system.


### Build from Source

#### Step0 Install GCC
GCC is required to build btfs from source code. Approaches to install GCC may vary from operating system to operating system.
To install GCC on Debian and Ubuntu system, please run the following commands:
```bash
sudo apt-get update
sudo apt-get install build-essential manpages-dev
```
To verify that GCC has been successfully installed on your machine, please run this command:
```bash
gcc --version
```

#### Step1 Install Go

The build process for btfs requires Go 1.12 or higher. If you don't 
have it: [Download Go 1.12+](https://golang.org/dl/). Or use the 
following command:
```
cd /tmp
GO_PACKAGE=go1.12.4.linux-amd64.tar.gz
wget https://golang.org/dl/$GO_PACKAGE
sudo tar -xvf $GO_PACKAGE
sudo mv go /usr/local
sudo rm $GO_PACKAGE
go version
```

You'll need to add Go's bin directories to your `$PATH` environment 
variable e.g., by adding these lines to your `/etc/profile` (for a 
system-wide installation) or `$HOME/.profile`:

```
export GOPATH=${HOME}/go
export PATH=$PATH:/usr/local/go/bin
export PATH=$PATH:$GOPATH/bin
export GO111MODULE=on
```

(If you run into trouble, see the [Go install instructions](https://golang.org/doc/install)).


#### Step2 Download Source Code

```
$ git clone https://github.com/TRON-US/go-btfs.git
$ cd go-btfs
```


#### Step3 Build And Join BTFS Private Net

Your can choose to using on-step script to compile and build or just follow step by step.

##### Using One-step Script

`bash install_btfs.sh`


##### Step-by-step Instruction

###### 1. Compile and build:

```
$ go clean -modcache
$ make install
go version go1.12.4 linux/amd64
bin/check_go_version 1.12
go install -ldflags="-X "github.com/btfs/go-btfs".CurrentCommit=63ae486fa-dirty" ./cmd/btfs
```
If you are building on FreeBSD instead of `make install` use `gmake install`.

Show if btfs exec file has been created:
```
$which btfs
/home/ubuntu/go/bin/btfs
```

###### 2. Init a btfs node:

```
$ btfs init
initializing BTFS node at /home/ubuntu/.btfs
generating 2048-bit Secp256k1 keypair...done
peer identity: 16Uiu2HAmHmW9mHcE9c5UfUomy8caBuEgJVP99MDb4wFtzF8URgzE
to get started, enter:

        btfs cat /btfs/QmPbWqakofrBdDSm4mLUS5RE5QiPQi8JbnK73LgWwQNdbi/readme
```

###### 3. Auto Update Setting

Create a config.yaml file in the same path of your btfs binary path. The config.yaml file has the following context:
```
version: 0.0.4    # btfs version, order by version.go
md5: 034cf64b76f8bf5f506ce6aca9fa81c4    #btfs binary md5
autoupdateFlg: true     # is auto update
sleepTimeSeconds: 20        # how often to auto update (second）.
```

###### 4. Configuration

Enable Cross-Origin Resource Sharing:
```
$ btfs config --json API.HTTPHeaders.Access-Control-Allow-Origin "[\"*\"]"
$ btfs config --json API.HTTPHeaders.Access-Control-Allow-Methods '["PUT", "GET", "POST", "OPTIONS"]'
$ btfs config --json API.HTTPHeaders.Access-Control-Allow-Credentials "[\"true\"]"
```
Enable gateway, api port:
```
$ btfs config Addresses.API /ip4/0.0.0.0/tcp/5001
$ btfs config Addresses.Gateway /ip4/0.0.0.0/tcp/8080
```


#### Step4 Run BTFS At The Backend

```
you need to make sure there is no btfs node already running, using `ps -ef |grep "btfs daemon"` to check if there is btfs node running and then kill the node process if it is, then running the following command:
$ sudo nohup btfs daemon </dev/null >/dev/null 2>&1 &
```
Check if your node is connect to BTFS private net:
```
$ btfs swarm peers
/ip4/3.18.120.107/tcp/4001/btfs/QmcmRdAHQYTtpbs9Ud5rNx6WzHmU9WcYCrBneCSyKhMr7H
```


## Usage

```
  btfs - Global p2p merkle-dag filesystem.

  btfs [--config=<config> | -c] [--debug | -D] [--help] [-h] [--api=<api>] [--offline] [--cid-base=<base>] [--upgrade-cidv0-in-output] [--encoding=<encoding> | --enc] [--timeout=<timeout>] <command> ...

SUBCOMMANDS
  BASIC COMMANDS
    init          Initialize btfs local configuration
    add <path>    Add a file to BTFS
    cat <ref>     Show BTFS object data
    get <ref>     Download BTFS objects
    ls <ref>      List links from an object
    refs <ref>    List hashes of links from an object
  
  DATA STRUCTURE COMMANDS
    block         Interact with raw blocks in the datastore
    object        Interact with raw dag nodes
    files         Interact with objects as if they were a unix filesystem
    dag           Interact with IPLD documents (experimental)
  
  ADVANCED COMMANDS
    daemon        Start a long-running daemon process
    mount         Mount an BTFS read-only mountpoint
    resolve       Resolve any type of name
    name          Publish and resolve IPNS names
    key           Create and list IPNS name keypairs
    dns           Resolve DNS links
    pin           Pin objects to local storage
    repo          Manipulate the BTFS repository
    stats         Various operational stats
    p2p           Libp2p stream mounting
    filestore     Manage the filestore (experimental)
  
  NETWORK COMMANDS
    id            Show info about BTFS peers
    bootstrap     Add or remove bootstrap peers
    swarm         Manage connections to the p2p network
    dht           Query the DHT for values or peers
    ping          Measure the latency of a connection
    diag          Print diagnostics
  
  TOOL COMMANDS
    config        Manage configuration
    version       Show btfs version information
    commands      List all available commands
    cid           Convert and discover properties of CIDs
    log           Manage and show logs of running daemon
  
  Use 'btfs <command> --help' to learn more about each command.
  
  btfs uses a repository in the local file system. By default, the repo is
  located at ~/.btfs. To change the repo location, set the $BTFS_PATH
  environment variable:
  
    export BTFS_PATH=/path/to/btfsrepo
```

## Started by binary file

Please refer to the documentation for the btfs-binary-releases project.

[btfs-binary-releases](https://github.com/TRON-US/btfs-binary-releases/blob/master/README.md)

### Automatically generate

#### Pay attention

* This section is limited to maintenance personnel of btfs-binary-release.
* Make sure go-btfs and btfs-binary-release are in the same directory.

#### Step

1. Download go-btfs and btfs-binary-release repo.

```shell
git clone https://github.com/TRON-US/go-btfs.git
git clone https://github.com/TRON-US/btfs-binary-releases.git
```

2. Create a branch to upload in btfs-binary-release.

```shell
cd btfs-binary-releases
git checkout -b uploader
```

3. Execute automatic packaging script.

```shell
cd ../go-btfs
bash package.sh
```

Now you will generate all supported versions of the binary package. Push it to the remote to generate the pull request, we will review your pr and merge it into the master.

## Getting Started

To start using BTFS, you must first initialize BTFS's config files on your
system, this is done with `btfs init`. See `btfs init --help` for information on
the optional arguments it takes. After initialization is complete, you can use
`btfs mount`, `btfs add` and any of the other commands to explore!


### Some things to try

Basic proof of 'btfs working' locally:

	echo "hello world" > hello
	btfs add hello
	# This should output a hash string that looks something like:
	# QmT78zSuBmuS4z925WZfrqQ1qHaJ56DQaTfyMUF7F8ff5o
	btfs cat <that hash>


## Development

Some places to get you started on the codebase:

- Main file: [./cmd/btfs/main.go](https://github.com/TRON-US/go-btfs/blob/master/cmd/btfs/main.go)
- CLI Commands: [./core/commands/](https://github.com/TRON-US/go-btfs/tree/master/core/commands)
- libp2p
  - libp2p: [libp2p](https://github.com/libp2p/go-libp2p)
  - DHT: [DHT](https://github.com/libp2p/go-libp2p-kad-dht)
  - PubSub: [PubSub](https://github.com/libp2p/go-libp2p-pubsub)


### Testing

```
make test
```

### Development Dependencies

If you make changes to the protocol buffers, you will need to install the [protoc compiler](https://github.com/google/protobuf).


### License

[MIT](./LICENSE)


## TODO
#### Troubleshooting<|MERGE_RESOLUTION|>--- conflicted
+++ resolved
@@ -1,11 +1,5 @@
 # go-btfs
-<<<<<<< HEAD
-
-
-
-=======
-#
->>>>>>> 641835b0
+
 ## What is BTFS?
 
 BitTorrent File Sharing (BTFS) is a file-sharing protocol forked from 
