include mk/header.mk

GOCC ?= go

$(d)/coverage_deps: $$(DEPS_GO)
	rm -rf $(@D)/unitcover && mkdir $(@D)/unitcover
	rm -rf $(@D)/sharnesscover && mkdir $(@D)/sharnesscover

ifneq ($(IPFS_SKIP_COVER_BINS),1)
$(d)/coverage_deps: test/bin/gocovmerge
endif

.PHONY: $(d)/coverage_deps

# unit tests coverage
UTESTS_$(d) := $(shell $(GOCC) list -f '{{if (len .TestGoFiles)}}{{.ImportPath}}{{end}}' $(go-flags-with-tags) ./...)
UTESTS_$(d) += $(shell $(GOCC) list -f '{{if (len .XTestGoFiles)}}{{.ImportPath}}{{end}}' $(go-flags-with-tags) ./... | grep -v go-ipfs/vendor | grep -v go-ipfs/Godeps)

UCOVER_$(d) := $(addsuffix .coverprofile,$(addprefix $(d)/unitcover/, $(subst /,_,$(UTESTS_$(d)))))

$(UCOVER_$(d)): $(d)/coverage_deps ALWAYS
	$(eval TMP_PKG := $(subst _,/,$(basename $(@F))))
	$(eval TMP_DEPS := $(shell $(GOCC) list -f '{{range .Deps}}{{.}} {{end}}' $(go-flags-with-tags) $(TMP_PKG) | sed 's/ /\n/g' | grep ipfs/go-ipfs) $(TMP_PKG))
	$(eval TMP_DEPS_LIST := $(call join-with,$(comma),$(TMP_DEPS)))
	$(GOCC) test $(go-flags-with-tags) $(GOTFLAGS) -v -covermode=atomic -json -coverpkg=$(TMP_DEPS_LIST) -coverprofile=$@ $(TMP_PKG) | tee -a test/unit/gotest.json


$(d)/unit_tests.coverprofile: $(UCOVER_$(d))
	gocovmerge $^ > $@

TGTS_$(d) := $(d)/unit_tests.coverprofile

.PHONY: $(d)/unit_tests.coverprofile

# sharness tests coverage
$(d)/ipfs: GOTAGS += testrunmain
$(d)/ipfs: $(d)/main
	$(go-build-relative)

CLEAN += $(d)/ipfs

ifneq ($(filter coverage%,$(MAKECMDGOALS)),)
<<<<<<< HEAD
	# this is quite hacky but it is best way I could fiture out
	DEPS_test/sharness += cmd/btfs/ipfs-test-cover $(d)/coverage_deps $(d)/ipfs
=======
	# this is quite hacky but it is best way I could figure out
	DEPS_test/sharness += cmd/ipfs/ipfs-test-cover $(d)/coverage_deps $(d)/ipfs
>>>>>>> 8431e2e8
endif

export IPFS_COVER_DIR:= $(realpath $(d))/sharnesscover/

$(d)/sharness_tests.coverprofile: export TEST_NO_PLUGIN=1
$(d)/sharness_tests.coverprofile: $(d)/ipfs cmd/btfs/ipfs-test-cover $(d)/coverage_deps test_sharness_short
	(cd $(@D)/sharnesscover && find . -type f | gocovmerge -list -) > $@


PATH := $(realpath $(d)):$(PATH)

TGTS_$(d) += $(d)/sharness_tests.coverprofile

CLEAN += $(TGTS_$(d))
COVERAGE += $(TGTS_$(d))

include mk/footer.mk<|MERGE_RESOLUTION|>--- conflicted
+++ resolved
@@ -40,13 +40,8 @@
 CLEAN += $(d)/ipfs
 
 ifneq ($(filter coverage%,$(MAKECMDGOALS)),)
-<<<<<<< HEAD
-	# this is quite hacky but it is best way I could fiture out
-	DEPS_test/sharness += cmd/btfs/ipfs-test-cover $(d)/coverage_deps $(d)/ipfs
-=======
 	# this is quite hacky but it is best way I could figure out
 	DEPS_test/sharness += cmd/ipfs/ipfs-test-cover $(d)/coverage_deps $(d)/ipfs
->>>>>>> 8431e2e8
 endif
 
 export IPFS_COVER_DIR:= $(realpath $(d))/sharnesscover/
