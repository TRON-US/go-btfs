SHELL := /bin/bash # Use bash syntax

# golang utilities
<<<<<<< HEAD
GO_MIN_VERSION = 1.14
=======
GO_MIN_VERSION = 1.14.4
>>>>>>> ea77213e
export GO111MODULE=on

# pre-definitions
GOCC ?= go
GOTAGS ?=
GOTFLAGS ?=
TEST_COVERAGE_OUTPUT ?= tests_coverage
TEST_FILE_DIR ?= /tmp

#select explicit list of packages to test
COVERPKG_LIST := $(shell cat coverpkg_list.txt)

MY_FILE := test_pkgs.txt
MY_PKGS := $(shell cat ${MY_FILE})

#select packages that dont contain a test dir to avoid build errors
NON_TEST_PKGS := $(shell go list ./... | grep -v "/test")

# Unexport GOFLAGS so we only apply it where we actually want it.
unexport GOFLAGS
# Override so we can combine with the user's go flags.
# Try to make building as reproducible as possible by stripping the go path.
override GOFLAGS += "-asmflags=all='-trimpath=$(GOPATH)'" "-gcflags=all='-trimpath=$(GOPATH)'"

#GOTFLAGS += "-coverprofile=$(TEST_COVERAGE_OUTPUT).out" "-coverpkg=$(COVERPKG_LIST)"
GOTFLAGS += "-coverprofile=$(TEST_COVERAGE_OUTPUT).out"
#GOTFLAGS += "-coverprofile=$(TEST_COVERAGE_OUTPUT).out" "-covermode=set"

ifeq ($(tarball-is),1)
	GOFLAGS += -mod=vendor
endif

# match Go's default GOPATH behaviour
export GOPATH ?= $(shell $(GOCC) env GOPATH)

DEPS_GO :=
TEST_GO :=
TEST_GO_BUILD :=
CHECK_GO :=

go-pkg-name=$(shell $(GOCC) list $(go-tags) github.com/TRON-US/go-btfs/$(1))
go-main-name=$(notdir $(call go-pkg-name,$(1)))$(?exe)
go-curr-pkg-tgt=$(d)/$(call go-main-name,$(d))
go-pkgs=$(shell $(GOCC) list github.com/TRON-US/go-btfs/...)

go-tags=$(if $(GOTAGS), -tags="$(call join-with,$(space),$(GOTAGS))")
go-flags-with-tags=$(GOFLAGS)$(go-tags)

define go-build-relative
$(GOCC) build $(go-flags-with-tags) -o "$@" "$(call go-pkg-name,$<)"
endef

define go-build
$(GOCC) build $(go-flags-with-tags) -o "$@" "$(1)"
endef

define go-try-build
$(GOCC) build $(go-flags-with-tags) -o /dev/null "$(call go-pkg-name,$<)"
endef

test_go_test: $$(DEPS_GO)
#	$(GOCC) test $(go-flags-with-tags) $(GOTFLAGS) ./...
	echo $(go-flags-with-tags) && $(GOCC) test $(go-flags-with-tags) $(GOTFLAGS) $(MY_PKGS)
.PHONY: test_go_test

#Used to display coverage per function an total at the end
test_coverage_output:
	$(GOCC) tool cover -func="$(TEST_COVERAGE_OUTPUT).out"

#Generates an html report of the unit tests coverage
test_coverage_html:
	$(GOCC) tool cover -html="$(TEST_COVERAGE_OUTPUT).out" -o "$(TEST_COVERAGE_OUTPUT).html"
.PHONY: test_coverage_html

test_go_build: $$(TEST_GO_BUILD)

test_go_short: GOTFLAGS += -test.short
test_go_short: test_go_test
.PHONY: test_go_short

test_go_race: GOTFLAGS += -race
test_go_race: test_go_test
.PHONY: test_go_race

test_go_expensive: test_go_test test_go_build
.PHONY: test_go_expensive
TEST_GO += test_go_expensive

test_go_fmt:
	bin/test-go-fmt
.PHONY: test_go_fmt
TEST_GO += test_go_fmt

test_go_mod: 
	bin/test-go-mod
.PHONY: test_go_mod
TEST_GO += test_go_mod

test_go_lint: test/bin/golangci-lint
	golangci-lint run ./...
.PHONY: test_go_lint

test_go: $(TEST_GO)

test_build_special_exe:
	cd ./cmd/btfs && \
	$(GOCC) test -v -coverpkg=./... -c -tags testrunmain -o $(TEST_FILE_DIR)/test-special-exe
.PHONY: test_build_special_exe

check_go_version:
	@$(GOCC) version
	bin/check_go_version $(GO_MIN_VERSION)
.PHONY: check_go_version
DEPS_GO += check_go_version

TEST += $(TEST_GO)
TEST_SHORT += test_go_fmt test_go_mod test_go_short<|MERGE_RESOLUTION|>--- conflicted
+++ resolved
@@ -1,11 +1,7 @@
 SHELL := /bin/bash # Use bash syntax
 
 # golang utilities
-<<<<<<< HEAD
-GO_MIN_VERSION = 1.14
-=======
 GO_MIN_VERSION = 1.14.4
->>>>>>> ea77213e
 export GO111MODULE=on
 
 # pre-definitions
@@ -99,7 +95,7 @@
 .PHONY: test_go_fmt
 TEST_GO += test_go_fmt
 
-test_go_mod: 
+test_go_mod:
 	bin/test-go-mod
 .PHONY: test_go_mod
 TEST_GO += test_go_mod
