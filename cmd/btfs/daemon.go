package main

import (
	"errors"
	_ "expvar"
	"fmt"
	"io/ioutil"
	"net"
	"net/http"
	_ "net/http/pprof"
	"os"
	"path/filepath"
	"runtime"
	"sort"
	"strconv"
	"strings"
	"sync"

	version "github.com/TRON-US/go-btfs"
	utilmain "github.com/TRON-US/go-btfs/cmd/btfs/util"
	oldcmds "github.com/TRON-US/go-btfs/commands"
	"github.com/TRON-US/go-btfs/core"
	commands "github.com/TRON-US/go-btfs/core/commands"
	"github.com/TRON-US/go-btfs/core/commands/cmdenv"
	"github.com/TRON-US/go-btfs/core/commands/storage/path"
	"github.com/TRON-US/go-btfs/core/commands/storage/upload/helper"
	corehttp "github.com/TRON-US/go-btfs/core/corehttp"
	httpremote "github.com/TRON-US/go-btfs/core/corehttp/remote"
	corerepo "github.com/TRON-US/go-btfs/core/corerepo"
	libp2p "github.com/TRON-US/go-btfs/core/node/libp2p"
	nodeMount "github.com/TRON-US/go-btfs/fuse/node"
	fsrepo "github.com/TRON-US/go-btfs/repo/fsrepo"
	migrate "github.com/TRON-US/go-btfs/repo/fsrepo/migrations"
	"github.com/TRON-US/go-btfs/spin"

	cmds "github.com/TRON-US/go-btfs-cmds"
	config "github.com/TRON-US/go-btfs-config"
	cserial "github.com/TRON-US/go-btfs-config/serialize"

	multierror "github.com/hashicorp/go-multierror"
	util "github.com/ipfs/go-ipfs-util"
	mprome "github.com/ipfs/go-metrics-prometheus"
	goprocess "github.com/jbenet/goprocess"
	sockets "github.com/libp2p/go-socket-activation"
	ma "github.com/multiformats/go-multiaddr"
	manet "github.com/multiformats/go-multiaddr/net"
	prometheus "github.com/prometheus/client_golang/prometheus"
	promauto "github.com/prometheus/client_golang/prometheus/promauto"
	nodepb "github.com/tron-us/go-btfs-common/protos/node"
)

const (
	adjustFDLimitKwd          = "manage-fdlimit"
	enableGCKwd               = "enable-gc"
	initOptionKwd             = "init"
	initConfigOptionKwd       = "init-config"
	initProfileOptionKwd      = "init-profile"
	ipfsMountKwd              = "mount-btfs"
	ipnsMountKwd              = "mount-btns"
	migrateKwd                = "migrate"
	mountKwd                  = "mount"
	offlineKwd                = "offline" // global option
	routingOptionKwd          = "routing"
	routingOptionSupernodeKwd = "supernode"
	routingOptionDHTClientKwd = "dhtclient"
	routingOptionDHTKwd       = "dht"
	routingOptionDHTServerKwd = "dhtserver"
	routingOptionNoneKwd      = "none"
	routingOptionDefaultKwd   = "default"
	unencryptTransportKwd     = "disable-transport-encryption"
	unrestrictedApiAccessKwd  = "unrestricted-api"
	writableKwd               = "writable"
	enablePubSubKwd           = "enable-pubsub-experiment"
	enableIPNSPubSubKwd       = "enable-namesys-pubsub"
	enableMultiplexKwd        = "enable-mplex-experiment"
	hValueKwd                 = "hval"
	enableDataCollection      = "dc"
	enableStartupTest         = "enable-startup-test"
	swarmPortKwd              = "swarm-port"
	// apiAddrKwd    = "address-api"
	// swarmAddrKwd  = "address-swarm"
)

// BTFS daemon test exit error code
const (
	findBTFSBinaryFailed = 100
	getFileTestFailed    = 101
	addFileTestFailed    = 102
)

var daemonCmd = &cmds.Command{
	Helptext: cmds.HelpText{
		Tagline: "Run a network-connected BTFS node.",
		ShortDescription: `
'btfs daemon' runs a persistent btfs daemon that can serve commands
over the network. Most applications that use BTFS will do so by
communicating with a daemon over the HTTP API. While the daemon is
running, calls to 'btfs' commands will be sent over the network to
the daemon.
`,
		LongDescription: `
The daemon will start listening on ports on the network, which are
documented in (and can be modified through) 'btfs config Addresses'.
For example, to change the 'Gateway' port:

  btfs config Addresses.Gateway /ip4/127.0.0.1/tcp/8082

The API address can be changed the same way:

  btfs config Addresses.API /ip4/127.0.0.1/tcp/5002

Make sure to restart the daemon after changing addresses.

By default, the gateway is only accessible locally. To expose it to
other computers in the network, use 0.0.0.0 as the ip address:

  btfs config Addresses.Gateway /ip4/0.0.0.0/tcp/8080

Be careful if you expose the API. It is a security risk, as anyone could
control your node remotely. If you need to control the node remotely,
make sure to protect the port as you would other services or database
(firewall, authenticated proxy, etc).

HTTP Headers

btfs supports passing arbitrary headers to the API and Gateway. You can
do this by setting headers on the API.HTTPHeaders and Gateway.HTTPHeaders
keys:

  btfs config --json API.HTTPHeaders.X-Special-Header '["so special :)"]'
  btfs config --json Gateway.HTTPHeaders.X-Special-Header '["so special :)"]'

Note that the value of the keys is an _array_ of strings. This is because
headers can have more than one value, and it is convenient to pass through
to other libraries.

CORS Headers (for API)

You can setup CORS headers the same way:

  btfs config --json API.HTTPHeaders.Access-Control-Allow-Origin '["example.com"]'
  btfs config --json API.HTTPHeaders.Access-Control-Allow-Methods '["PUT", "GET", "POST"]'
  btfs config --json API.HTTPHeaders.Access-Control-Allow-Credentials '["true"]'

Shutdown

To shut down the daemon, send a SIGINT signal to it (e.g. by pressing 'Ctrl-C')
or send a SIGTERM signal to it (e.g. with 'kill'). It may take a while for the
daemon to shutdown gracefully, but it can be killed forcibly by sending a
second signal.

BTFS_PATH environment variable

btfs uses a repository in the local file system. By default, the repo is
located at ~/.btfs. To change the repo location, set the $BTFS_PATH
environment variable:

  export BTFS_PATH=/path/to/btfsrepo

Routing

BTFS by default will use a DHT for content routing. There is a highly
experimental alternative that operates the DHT in a 'client only' mode that
can be enabled by running the daemon as:

  btfs daemon --routing=dhtclient

This will later be transitioned into a config option once it gets out of the
'experimental' stage.

DEPRECATION NOTICE

Previously, btfs used an environment variable as seen below:

  export API_ORIGIN="http://localhost:8888/"

This is deprecated. It is still honored in this version, but will be removed
in a future version, along with this notice. Please move to setting the HTTP
Headers.
`,
	},

	Options: []cmds.Option{
		cmds.BoolOption(initOptionKwd, "Initialize btfs with default settings if not already initialized"),
		cmds.StringOption(initConfigOptionKwd, "Path to existing configuration file to be loaded during --init"),
		cmds.StringOption(initProfileOptionKwd, "Configuration profiles to apply for --init. See btfs init --help for more"),
		cmds.StringOption(routingOptionKwd, "Overrides the routing option").WithDefault(routingOptionDefaultKwd),
		cmds.BoolOption(mountKwd, "Mounts BTFS to the filesystem"),
		cmds.BoolOption(writableKwd, "Enable writing objects (with POST, PUT and DELETE)"),
		cmds.StringOption(ipfsMountKwd, "Path to the mountpoint for BTFS (if using --mount). Defaults to config setting."),
		cmds.StringOption(ipnsMountKwd, "Path to the mountpoint for BTNS (if using --mount). Defaults to config setting."),
		cmds.BoolOption(unrestrictedApiAccessKwd, "Allow API access to unlisted hashes"),
		cmds.BoolOption(unencryptTransportKwd, "Disable transport encryption (for debugging protocols)"),
		cmds.BoolOption(enableGCKwd, "Enable automatic periodic repo garbage collection"),
		cmds.BoolOption(adjustFDLimitKwd, "Check and raise file descriptor limits if needed").WithDefault(true),
		cmds.BoolOption(migrateKwd, "If true, assume yes at the migrate prompt. If false, assume no.").WithDefault(true),
		cmds.BoolOption(enablePubSubKwd, "Instantiate the btfs daemon with the experimental pubsub feature enabled."),
		cmds.BoolOption(enableIPNSPubSubKwd, "Enable BTNS record distribution through pubsub; enables pubsub."),
		cmds.BoolOption(enableMultiplexKwd, "DEPRECATED"),
		cmds.StringOption(hValueKwd, "H-value identifies the BitTorrent client this daemon is started by. None if not started by a BitTorrent client."),
		cmds.BoolOption(enableDataCollection, "Allow BTFS to collect and send out node statistics."),
		cmds.BoolOption(enableStartupTest, "Allow BTFS to perform start up test.").WithDefault(false),
		cmds.StringOption(swarmPortKwd, "Override existing announced swarm address with external port in the format of [WAN:LAN]."),

		// TODO: add way to override addresses. tricky part: updating the config if also --init.
		// cmds.StringOption(apiAddrKwd, "Address for the daemon rpc API (overrides config)"),
		// cmds.StringOption(swarmAddrKwd, "Address for the swarm socket (overrides config)"),
	},
	Subcommands: map[string]*cmds.Command{},
	NoRemote:    true,
	Extra:       commands.CreateCmdExtras(commands.SetDoesNotUseConfigAsInput(true)),
	Run:         daemonFunc,
}

// defaultMux tells mux to serve path using the default muxer. This is
// mostly useful to hook up things that register in the default muxer,
// and don't provide a convenient http.Handler entry point, such as
// expvar and http/pprof.
func defaultMux(path string) corehttp.ServeOption {
	return func(node *core.IpfsNode, _ net.Listener, mux *http.ServeMux) (*http.ServeMux, error) {
		mux.Handle(path, http.DefaultServeMux)
		return mux, nil
	}
}

func daemonFunc(req *cmds.Request, re cmds.ResponseEmitter, env cmds.Environment) (_err error) {

	cctx := env.(*oldcmds.Context)
	_, b := os.LookupEnv(path.BtfsPathKey)
	if !b {
		c := cctx.ConfigRoot
		if bs, err := ioutil.ReadFile(path.PropertiesFileName); err == nil && len(bs) > 0 {
			c = string(bs)
		}
		cctx.ConfigRoot = c
	}

	// Inject metrics before we do anything
	err := mprome.Inject()
	if err != nil {
		log.Errorf("Injecting prometheus handler for metrics failed with message: %s\n", err.Error())
	}

	// let the user know we're going.
	fmt.Printf("Initializing daemon...\n")

	defer func() {
		if _err != nil {
			// Print an extra line before any errors. This could go
			// in the commands lib but doesn't really make sense for
			// all commands.
			fmt.Println()
		}
	}()

	// print the btfs version
	printVersion()

	managefd, _ := req.Options[adjustFDLimitKwd].(bool)
	if managefd {
		if _, _, err := utilmain.ManageFdLimit(); err != nil {
			log.Errorf("setting file descriptor limit: %s", err)
		}
	}

	// check transport encryption flag.
	unencrypted, _ := req.Options[unencryptTransportKwd].(bool)
	if unencrypted {
		log.Warnf(`Running with --%s: All connections are UNENCRYPTED.
		You will not be able to connect to regular encrypted networks.`, unencryptTransportKwd)
	}

	// first, whether user has provided the initialization flag. we may be
	// running in an uninitialized state.
	initialize, _ := req.Options[initOptionKwd].(bool)
	inited := false
	if initialize {
		cfg := cctx.ConfigRoot
		if !fsrepo.IsInitialized(cfg) {
			cfgLocation, _ := req.Options[initConfigOptionKwd].(string)
			profiles, _ := req.Options[initProfileOptionKwd].(string)
			var conf *config.Config

			if cfgLocation != "" {
				if conf, err = cserial.Load(cfgLocation); err != nil {
					return err
				}
			}

			if err = doInit(os.Stdout, cfg, false, utilmain.NBitsForKeypairDefault, profiles, conf,
				keyTypeDefault, "", "", false); err != nil {
				return err
			}

			inited = true
		}
	}

	// acquire the repo lock _before_ constructing a node. we need to make
	// sure we are permitted to access the resources (datastore, etc.)
	repo, err := fsrepo.Open(cctx.ConfigRoot)
	switch err {
	default:
		return err
	case fsrepo.ErrNeedMigration:
		domigrate, found := req.Options[migrateKwd].(bool)
		fmt.Println("Found outdated fs-repo, migrations need to be run.")

		if !found {
			domigrate = YesNoPrompt("Run migrations now? [y/N]")
		}

		if !domigrate {
			fmt.Println("Not running migrations of fs-repo now.")
			fmt.Println("Please get fs-repo-migrations from https://dist.ipfs.io")
			return fmt.Errorf("fs-repo requires migration")
		}

		curPath, err := fsrepo.BestKnownPath()
		if err != nil {
			return err
		}
		// Set to get ipfs' fs-repo-migrations to work without hacks
		os.Setenv("IPFS_PATH", curPath)
		err = migrate.RunMigration(fsrepo.RepoVersion)
		if err != nil {
			fmt.Println("The migrations of fs-repo failed:")
			fmt.Printf("  %s\n", err)
			fmt.Println("If you think this is a bug, please file an issue and include this whole log output.")
			fmt.Println("  https://github.com/ipfs/fs-repo-migrations")
			return err
		}

		repo, err = fsrepo.Open(cctx.ConfigRoot)
		if err != nil {
			return err
		}
	case nil:
		break
	}

	// The node will also close the repo but there are many places we could
	// fail before we get to that. It can't hurt to close it twice.
	defer repo.Close()

	cfg, err := cctx.GetConfig()
	if err != nil {
		return err
	}

	// Print self information for logging and debugging purposes
	fmt.Printf("Repo location: %s\n", cctx.ConfigRoot)
	fmt.Printf("Peer identity: %s\n", cfg.Identity.PeerID)

	hValue, hasHval := req.Options[hValueKwd].(string)

	migrated := config.MigrateConfig(cfg, inited, hasHval)
	if migrated {
		// Flush changes if migrated
		err = repo.SetConfig(cfg)
		if err != nil {
			return err
		}
	}

	offline, _ := req.Options[offlineKwd].(bool)
	ipnsps, _ := req.Options[enableIPNSPubSubKwd].(bool)
	pubsub, _ := req.Options[enablePubSubKwd].(bool)
	if _, hasMplex := req.Options[enableMultiplexKwd]; hasMplex {
		log.Errorf("The mplex multiplexer has been enabled by default and the experimental %s flag has been removed.")
		log.Errorf("To disable this multiplexer, please configure `Swarm.Transports.Multiplexers'.")
	}

	// Btfs auto update.
	url := fmt.Sprint(strings.Split(cfg.Addresses.API[0], "/")[2], ":", strings.Split(cfg.Addresses.API[0], "/")[4])

	if !cfg.Experimental.DisableAutoUpdate {
		go update(url, hValue)
	} else {
		fmt.Println("Auto-update was disabled as config Experimental.DisableAutoUpdate was set as True")
	}

	// Start assembling node config
	ncfg := &core.BuildCfg{
		Repo:                        repo,
		Permanent:                   true, // It is temporary way to signify that node is permanent
		Online:                      !offline,
		DisableEncryptedConnections: unencrypted,
		ExtraOpts: map[string]bool{
			"pubsub": pubsub,
			"ipnsps": ipnsps,
		},
		//TODO(Kubuxu): refactor Online vs Offline by adding Permanent vs Ephemeral
	}

	// Check if swarm port is overriden
	// Continue with default setup on error
	swarmPort, ok := req.Options[swarmPortKwd].(string)
	if ok {
		sp := strings.Split(swarmPort, ":")
		if len(sp) != 2 {
			log.Errorf("Invalid swarm-port: %v", swarmPort)
		} else {
			wanPort, err1 := strconv.Atoi(sp[0])
			lanPort, err2 := strconv.Atoi(sp[1])
			if err1 != nil || err2 != nil {
				log.Errorf("Invalid swarm-port: %v", swarmPort)
			} else {
				err = ncfg.AnnouncePublicIpWithPort(wanPort, lanPort)
				if err != nil {
					log.Errorf("Failed to announce new swarm address: %v", err)
				}
			}
		}
	}

	routingOption, _ := req.Options[routingOptionKwd].(string)
	if routingOption == routingOptionDefaultKwd {
		cfg, err := repo.Config()
		if err != nil {
			return err
		}

		routingOption = cfg.Routing.Type
		if routingOption == "" {
			routingOption = routingOptionDHTKwd
		}
	}
	switch routingOption {
	case routingOptionSupernodeKwd:
		return errors.New("supernode routing was never fully implemented and has been removed")
	case routingOptionDHTClientKwd:
		ncfg.Routing = libp2p.DHTClientOption
	case routingOptionDHTKwd:
		ncfg.Routing = libp2p.DHTOption
	case routingOptionDHTServerKwd:
		ncfg.Routing = libp2p.DHTServerOption
	case routingOptionNoneKwd:
		ncfg.Routing = libp2p.NilRouterOption
	default:
		return fmt.Errorf("unrecognized routing option: %s", routingOption)
	}

	node, err := core.NewNode(req.Context, ncfg)
	if err != nil {
		log.Error("error from node construction: ", err)
		return err
	}
	node.IsDaemon = true

	//Check if there is a swarm.key at btfs loc. This would still print fingerprint if they created a swarm.key with the same values
	spath := filepath.Join(cctx.ConfigRoot, "swarm.key")
	if node.PNetFingerprint != nil && util.FileExists(spath) {
		fmt.Println("Swarm is limited to private network of peers with the swarm key")
		fmt.Printf("Swarm key fingerprint: %x\n", node.PNetFingerprint)
	}

	printSwarmAddrs(node)

	defer func() {
		// We wait for the node to close first, as the node has children
		// that it will wait for before closing, such as the API server.
		node.Close()

		select {
		case <-req.Context.Done():
			log.Info("Gracefully shut down daemon")
		default:
		}
	}()

	cctx.ConstructNode = func() (*core.IpfsNode, error) {
		return node, nil
	}

	// Start "core" plugins. We want to do this *before* starting the HTTP
	// API as the user may be relying on these plugins.
	err = cctx.Plugins.Start(node)
	if err != nil {
		return err
	}
	node.Process.AddChild(goprocess.WithTeardown(cctx.Plugins.Close))

	// construct api endpoint - every time
	apiErrc, err := serveHTTPApi(req, cctx)
	if err != nil {
		return err
	}

	// construct fuse mountpoints - if the user provided the --mount flag
	mount, _ := req.Options[mountKwd].(bool)
	if mount && offline {
		return cmds.Errorf(cmds.ErrClient, "mount is not currently supported in offline mode")
	}
	if mount {
		if err := mountFuse(req, cctx); err != nil {
			return err
		}
	}

	// repo blockstore GC - if --enable-gc flag is present
	gcErrc, err := maybeRunGC(req, node)
	if err != nil {
		return err
	}

	// construct http gateway
	gwErrc, err := serveHTTPGateway(req, cctx)
	if err != nil {
		return err
	}

	// construct http remote api - if it is set in the config
	var rapiErrc <-chan error
	if len(cfg.Addresses.RemoteAPI) > 0 {
		var err error
		rapiErrc, err = serveHTTPRemoteApi(req, cctx)
		if err != nil {
			return err
		}
	}

	// Add btfs version info to prometheus metrics
	var btfsInfoMetric = promauto.NewGaugeVec(prometheus.GaugeOpts{
		Name: "btfs_info",
		Help: "BTFS version information.",
	}, []string{"version", "commit"})

	// Setting to 1 lets us multiply it with other stats to add the version labels
	btfsInfoMetric.With(prometheus.Labels{
		"version": version.CurrentVersionNumber,
		"commit":  version.CurrentCommit,
	}).Set(1)

	// initialize metrics collector
	prometheus.MustRegister(&corehttp.IpfsNodeCollector{Node: node})

	// The daemon is *finally* ready.
	fmt.Printf("Daemon is ready\n")
	notifyReady()

	runStartupTest, _ := req.Options[enableStartupTest].(bool)

	// BTFS functional test
	if runStartupTest {
		functest(cfg.Services.StatusServerDomain, cfg.Identity.PeerID, hValue)
	}

	// set Analytics flag if specified
	if dc, ok := req.Options[enableDataCollection]; ok == true {
		node.Repo.SetConfigKey("Experimental.Analytics", dc)
	}
	// Spin jobs in the background
	spin.RenterSessions(req, env)
<<<<<<< HEAD
	spin.Analytics(cctx.ConfigRoot, node, version.CurrentVersionNumber, hValue)
	spin.Hosts(node, req, re, env)
=======
	api, err := cmdenv.GetApi(env, req)
	if err != nil {
		return err
	}
	spin.Analytics(api, cctx.ConfigRoot, node, version.CurrentVersionNumber, hValue)
	spin.Hosts(node, env)
>>>>>>> ac6214b0
	spin.Contracts(node, req, env, nodepb.ContractStat_HOST.String())
	if params, err := helper.ExtractContextParams(req, env); err == nil {
		spin.NewWalletWrap(params).UpdateStatus()
	}
	spin.BttTransactions(node, env)

	// Give the user some immediate feedback when they hit C-c
	go func() {
		<-req.Context.Done()
		notifyStopping()
		fmt.Println("Received interrupt signal, shutting down...")
		fmt.Println("(Hit ctrl-c again to force-shutdown the daemon.)")
	}()

	// collect long-running errors and block for shutdown
	// TODO(cryptix): our fuse currently doesn't follow this pattern for graceful shutdown
	var errs error
	for err := range merge(apiErrc, gwErrc, rapiErrc, gcErrc) {
		if err != nil {
			errs = multierror.Append(errs, err)
		}
	}

	return errs
}

// serveHTTPApi collects options, creates listener, prints status message and starts serving requests
func serveHTTPApi(req *cmds.Request, cctx *oldcmds.Context) (<-chan error, error) {
	cfg, err := cctx.GetConfig()
	if err != nil {
		return nil, fmt.Errorf("serveHTTPApi: GetConfig() failed: %s", err)
	}

	listeners, err := sockets.TakeListeners("io.ipfs.api")
	if err != nil {
		return nil, fmt.Errorf("serveHTTPApi: socket activation failed: %s", err)
	}

	apiAddrs := make([]string, 0, 2)
	apiAddr, _ := req.Options[commands.ApiOption].(string)
	if apiAddr == "" {
		apiAddrs = cfg.Addresses.API
	} else {
		apiAddrs = append(apiAddrs, apiAddr)
	}

	listenerAddrs := make(map[string]bool, len(listeners))
	for _, listener := range listeners {
		listenerAddrs[string(listener.Multiaddr().Bytes())] = true
	}

	for _, addr := range apiAddrs {
		apiMaddr, err := ma.NewMultiaddr(addr)
		if err != nil {
			return nil, fmt.Errorf("serveHTTPApi: invalid API address: %q (err: %s)", addr, err)
		}
		if listenerAddrs[string(apiMaddr.Bytes())] {
			continue
		}

		apiLis, err := manet.Listen(apiMaddr)
		if err != nil {
			return nil, fmt.Errorf("serveHTTPApi: manet.Listen(%s) failed: %s", apiMaddr, err)
		}

		listenerAddrs[string(apiMaddr.Bytes())] = true
		listeners = append(listeners, apiLis)
	}

	for _, listener := range listeners {
		// we might have listened to /tcp/0 - let's see what we are listing on
		fmt.Printf("API server listening on %s\n", listener.Multiaddr())
		// Browsers require TCP.
		switch listener.Addr().Network() {
		case "tcp", "tcp4", "tcp6":
			fmt.Printf("WebUI: http://%s/webui\n", listener.Addr())
			fmt.Printf("HostUI: http://%s/hostui\n", listener.Addr())
		}
	}

	// by default, we don't let you load arbitrary btfs objects through the api,
	// because this would open up the api to scripting vulnerabilities.
	// only the webui objects are allowed.
	// if you know what you're doing, go ahead and pass --unrestricted-api.
	unrestricted, _ := req.Options[unrestrictedApiAccessKwd].(bool)
	gatewayOpt := corehttp.GatewayOption(false, corehttp.WebUIPaths...)
	if unrestricted {
		gatewayOpt = corehttp.GatewayOption(true, "/btfs", "/btns")
	}

	var opts = []corehttp.ServeOption{
		corehttp.MetricsCollectionOption("api"),
		corehttp.CheckVersionOption(),
		corehttp.CommandsOption(*cctx),
		corehttp.WebUIOption,
		corehttp.HostUIOption,
		gatewayOpt,
		corehttp.VersionOption(),
		defaultMux("/debug/vars"),
		defaultMux("/debug/pprof/"),
		corehttp.MutexFractionOption("/debug/pprof-mutex/"),
		corehttp.MetricsScrapingOption("/debug/metrics/prometheus"),
		corehttp.LogOption(),
	}

	if len(cfg.Gateway.RootRedirect) > 0 {
		opts = append(opts, corehttp.RedirectOption("", cfg.Gateway.RootRedirect))
	}

	node, err := cctx.ConstructNode()
	if err != nil {
		return nil, fmt.Errorf("serveHTTPApi: ConstructNode() failed: %s", err)
	}

	if err := node.Repo.SetAPIAddr(listeners[0].Multiaddr()); err != nil {
		return nil, fmt.Errorf("serveHTTPApi: SetAPIAddr() failed: %s", err)
	}

	errc := make(chan error)
	var wg sync.WaitGroup
	for _, apiLis := range listeners {
		wg.Add(1)
		go func(lis manet.Listener) {
			defer wg.Done()
			errc <- corehttp.Serve(node, manet.NetListener(lis), opts...)
		}(apiLis)
	}

	go func() {
		wg.Wait()
		close(errc)
	}()

	return errc, nil
}

// printSwarmAddrs prints the addresses of the host
func printSwarmAddrs(node *core.IpfsNode) {
	if !node.IsOnline {
		fmt.Println("Swarm not listening, running in offline mode.")
		return
	}

	var lisAddrs []string
	ifaceAddrs, err := node.PeerHost.Network().InterfaceListenAddresses()
	if err != nil {
		log.Errorf("failed to read listening addresses: %s", err)
	}
	for _, addr := range ifaceAddrs {
		lisAddrs = append(lisAddrs, addr.String())
	}
	sort.Strings(lisAddrs)
	for _, addr := range lisAddrs {
		fmt.Printf("Swarm listening on %s\n", addr)
	}

	var addrs []string
	for _, addr := range node.PeerHost.Addrs() {
		addrs = append(addrs, addr.String())
	}
	sort.Strings(addrs)
	for _, addr := range addrs {
		fmt.Printf("Swarm announcing %s\n", addr)
	}
}

// serveHTTPGateway collects options, creates listener, prints status message and starts serving requests
func serveHTTPGateway(req *cmds.Request, cctx *oldcmds.Context) (<-chan error, error) {
	cfg, err := cctx.GetConfig()
	if err != nil {
		return nil, fmt.Errorf("serveHTTPGateway: GetConfig() failed: %s", err)
	}

	writable, writableOptionFound := req.Options[writableKwd].(bool)
	if !writableOptionFound {
		writable = cfg.Gateway.Writable
	}

	listeners, err := sockets.TakeListeners("io.ipfs.gateway")
	if err != nil {
		return nil, fmt.Errorf("serveHTTPGateway: socket activation failed: %s", err)
	}

	listenerAddrs := make(map[string]bool, len(listeners))
	for _, listener := range listeners {
		listenerAddrs[string(listener.Multiaddr().Bytes())] = true
	}

	gatewayAddrs := cfg.Addresses.Gateway
	for _, addr := range gatewayAddrs {
		gatewayMaddr, err := ma.NewMultiaddr(addr)
		if err != nil {
			return nil, fmt.Errorf("serveHTTPGateway: invalid gateway address: %q (err: %s)", addr, err)
		}

		if listenerAddrs[string(gatewayMaddr.Bytes())] {
			continue
		}

		gwLis, err := manet.Listen(gatewayMaddr)
		if err != nil {
			return nil, fmt.Errorf("serveHTTPGateway: manet.Listen(%s) failed: %s", gatewayMaddr, err)
		}
		listenerAddrs[string(gatewayMaddr.Bytes())] = true
		listeners = append(listeners, gwLis)
	}

	// we might have listened to /tcp/0 - let's see what we are listing on
	gwType := "readonly"
	if writable {
		gwType = "writable"
	}

	for _, listener := range listeners {
		fmt.Printf("Gateway (%s) server listening on %s\n", gwType, listener.Multiaddr())
	}

	cmdctx := *cctx
	cmdctx.Gateway = true

	var opts = []corehttp.ServeOption{
		corehttp.MetricsCollectionOption("gateway"),
		corehttp.HostnameOption(),
		corehttp.GatewayOption(writable, "/btfs", "/btns"),
		corehttp.VersionOption(),
		corehttp.CheckVersionOption(),
		corehttp.CommandsROOption(cmdctx),
	}

	if cfg.Experimental.P2pHttpProxy {
		opts = append(opts, corehttp.P2PProxyOption())
	}

	if len(cfg.Gateway.RootRedirect) > 0 {
		opts = append(opts, corehttp.RedirectOption("", cfg.Gateway.RootRedirect))
	}

	node, err := cctx.ConstructNode()
	if err != nil {
		return nil, fmt.Errorf("serveHTTPGateway: ConstructNode() failed: %s", err)
	}

	errc := make(chan error)
	var wg sync.WaitGroup
	for _, lis := range listeners {
		wg.Add(1)
		go func(lis manet.Listener) {
			defer wg.Done()
			errc <- corehttp.Serve(node, manet.NetListener(lis), opts...)
		}(lis)
	}

	go func() {
		wg.Wait()
		close(errc)
	}()

	return errc, nil
}

// serveHTTPRemoteApi collects options, creates listener, prints status message and starts serving requests
func serveHTTPRemoteApi(req *cmds.Request, cctx *oldcmds.Context) (<-chan error, error) {
	cfg, err := cctx.GetConfig()
	if err != nil {
		return nil, fmt.Errorf("serveHTTPRemoteApi: GetConfig() failed: %s", err)
	}

	if !cfg.Experimental.Libp2pStreamMounting {
		return nil, fmt.Errorf("serveHTTPRemoteApi: libp2p stream mounting must be enabled")
	}

	rapiAddrs := cfg.Addresses.RemoteAPI
	listeners := make([]manet.Listener, 0, len(rapiAddrs))
	for _, addr := range rapiAddrs {
		rapiMaddr, err := ma.NewMultiaddr(addr)
		if err != nil {
			return nil, fmt.Errorf("serveHTTPRemoteApi: invalid remote api address: %q (err: %s)", addr, err)
		}

		rapiLis, err := manet.Listen(rapiMaddr)
		if err != nil {
			return nil, fmt.Errorf("serveHTTPRemoteApi: manet.Listen(%s) failed: %s", rapiMaddr, err)
		}
		// we might have listened to /tcp/0 - lets see what we are listing on
		rapiMaddr = rapiLis.Multiaddr()
		fmt.Printf("Remote API server listening on %s\n", rapiMaddr)

		listeners = append(listeners, rapiLis)
	}

	var opts = []corehttp.ServeOption{
		corehttp.MetricsCollectionOption("remote_api"),
		corehttp.VersionOption(),
		corehttp.CheckVersionOption(),
		corehttp.CommandsRemoteOption(*cctx),
	}

	node, err := cctx.ConstructNode()
	if err != nil {
		return nil, fmt.Errorf("serveHTTPRemoteApi: ConstructNode() failed: %s", err)
	}

	// set default listener to remote api endpoint
	if _, err := node.P2P.ForwardRemote(node.Context(),
		httpremote.P2PRemoteCallProto, listeners[0].Multiaddr(), false); err != nil {
		return nil, fmt.Errorf("serveHTTPRemoteApi: ForwardRemote() failed: %s", err)
	}

	errc := make(chan error)
	var wg sync.WaitGroup
	for _, lis := range listeners {
		wg.Add(1)
		go func(lis manet.Listener) {
			defer wg.Done()
			errc <- corehttp.Serve(node, manet.NetListener(lis), opts...)
		}(lis)
	}

	go func() {
		wg.Wait()
		close(errc)
	}()

	return errc, nil
}

//collects options and opens the fuse mountpoint
func mountFuse(req *cmds.Request, cctx *oldcmds.Context) error {
	cfg, err := cctx.GetConfig()
	if err != nil {
		return fmt.Errorf("mountFuse: GetConfig() failed: %s", err)
	}

	fsdir, found := req.Options[ipfsMountKwd].(string)
	if !found {
		fsdir = cfg.Mounts.IPFS
	}

	nsdir, found := req.Options[ipnsMountKwd].(string)
	if !found {
		nsdir = cfg.Mounts.IPNS
	}

	node, err := cctx.ConstructNode()
	if err != nil {
		return fmt.Errorf("mountFuse: ConstructNode() failed: %s", err)
	}

	err = nodeMount.Mount(node, fsdir, nsdir)
	if err != nil {
		return err
	}
	fmt.Printf("BTFS mounted at: %s\n", fsdir)
	fmt.Printf("BTNS mounted at: %s\n", nsdir)
	return nil
}

func maybeRunGC(req *cmds.Request, node *core.IpfsNode) (<-chan error, error) {
	enableGC, _ := req.Options[enableGCKwd].(bool)
	if !enableGC {
		return nil, nil
	}

	errc := make(chan error)
	go func() {
		errc <- corerepo.PeriodicGC(req.Context, node)
		close(errc)
	}()
	return errc, nil
}

// merge does fan-in of multiple read-only error channels
// taken from http://blog.golang.org/pipelines
func merge(cs ...<-chan error) <-chan error {
	var wg sync.WaitGroup
	out := make(chan error)

	// Start an output goroutine for each input channel in cs.  output
	// copies values from c to out until c is closed, then calls wg.Done.
	output := func(c <-chan error) {
		for n := range c {
			out <- n
		}
		wg.Done()
	}
	for _, c := range cs {
		if c != nil {
			wg.Add(1)
			go output(c)
		}
	}

	// Start a goroutine to close out once all the output goroutines are
	// done.  This must start after the wg.Add call.
	go func() {
		wg.Wait()
		close(out)
	}()
	return out
}

func YesNoPrompt(prompt string) bool {
	var s string
	for i := 0; i < 3; i++ {
		fmt.Printf("%s ", prompt)
		fmt.Scanf("%s", &s)
		switch s {
		case "y", "Y":
			return true
		case "n", "N":
			return false
		case "":
			return false
		}
		fmt.Println("Please press either 'y' or 'n'")
	}

	return false
}

func printVersion() {
	v := version.CurrentVersionNumber
	if version.CurrentCommit != "" {
		v += "-" + version.CurrentCommit
	}
	fmt.Printf("go-btfs version: %s\n", v)
	fmt.Printf("Repo version: %d\n", fsrepo.RepoVersion)
	fmt.Printf("System version: %s\n", runtime.GOARCH+"/"+runtime.GOOS)
	fmt.Printf("Golang version: %s\n", runtime.Version())
}

func getBtfsBinaryPath() (string, error) {
	defaultBtfsPath, err := getCurrentPath()
	if err != nil {
		log.Errorf("Get current program execution path error, reasons: [%v]", err)
		return "", err
	}

	ext := ""
	sep := "/"
	if runtime.GOOS == "windows" {
		ext = ".exe"
		sep = "\\"
	}
	latestBtfsBinary := "btfs" + ext
	latestBtfsBinaryPath := fmt.Sprint(defaultBtfsPath, sep, latestBtfsBinary)

	return latestBtfsBinaryPath, nil
}

func functest(statusServerDomain, peerId, hValue string) {
	btfsBinaryPath, err := getBtfsBinaryPath()
	if err != nil {
		fmt.Printf("Get btfs path failed, BTFS daemon test skipped\n")
		os.Exit(findBTFSBinaryFailed)
	}

	// prepare functional test before start btfs daemon
	ready_to_test := prepare_test(btfsBinaryPath, statusServerDomain, peerId, hValue)
	// start btfs functional test
	if ready_to_test {
		test_success := false
		// try up to two times
		for i := 0; i < 2; i++ {
			err := get_functest(btfsBinaryPath)
			if err != nil {
				fmt.Printf("BTFS daemon get file test failed! Reason: %v\n", err)
				SendError(err.Error(), statusServerDomain, peerId, hValue)
			} else {
				fmt.Printf("BTFS daemon get file test succeeded!\n")
				test_success = true
				break
			}
		}
		if !test_success {
			fmt.Printf("BTFS daemon get file test failed twice! exiting\n")
			os.Exit(getFileTestFailed)
		}
		test_success = false
		// try up to two times
		for i := 0; i < 2; i++ {
			if err := add_functest(btfsBinaryPath, peerId); err != nil {
				fmt.Printf("BTFS daemon add file test failed! Reason: %v\n", err)
				SendError(err.Error(), statusServerDomain, peerId, hValue)
			} else {
				fmt.Printf("BTFS daemon add file test succeeded!\n")
				test_success = true
				break
			}
		}
		if !test_success {
			fmt.Printf("BTFS daemon add file test failed twice! exiting\n")
			os.Exit(addFileTestFailed)
		}
	} else {
		fmt.Printf("BTFS daemon test skipped\n")
	}
}<|MERGE_RESOLUTION|>--- conflicted
+++ resolved
@@ -552,17 +552,12 @@
 	}
 	// Spin jobs in the background
 	spin.RenterSessions(req, env)
-<<<<<<< HEAD
-	spin.Analytics(cctx.ConfigRoot, node, version.CurrentVersionNumber, hValue)
+	api, err := cmdenv.GetApi(env, req)
+	if err != nil {
+		return err
+	}
+	spin.Analytics(api, cctx.ConfigRoot, node, version.CurrentVersionNumber, hValue)
 	spin.Hosts(node, req, re, env)
-=======
-	api, err := cmdenv.GetApi(env, req)
-	if err != nil {
-		return err
-	}
-	spin.Analytics(api, cctx.ConfigRoot, node, version.CurrentVersionNumber, hValue)
-	spin.Hosts(node, env)
->>>>>>> ac6214b0
 	spin.Contracts(node, req, env, nodepb.ContractStat_HOST.String())
 	if params, err := helper.ExtractContextParams(req, env); err == nil {
 		spin.NewWalletWrap(params).UpdateStatus()
