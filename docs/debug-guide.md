--- conflicted
+++ resolved
@@ -30,14 +30,6 @@
   - `curl localhost:5001/debug/vars > btfs.vars`
 - system information
   - `btfs diag sys > btfs.sysinfo`
-
-<<<<<<< HEAD
-Bundle all that up and include a copy of the btfs binary that you are running
-(having the exact same binary is important, it contains debug info).
-
-You can investigate yourself if you feel intrepid:
-=======
->>>>>>> 8431e2e8
 
 ### Analyzing the stack dump
 
