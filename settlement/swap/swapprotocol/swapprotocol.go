// Copyright 2020 The Swarm Authors. All rights reserved.
// Use of this source code is governed by a BSD-style
// license that can be found in the LICENSE file.

package swapprotocol

import (
	"context"
	"encoding/json"
	"errors"
	"fmt"
	"math/big"
	"sync"
	"time"

	cmds "github.com/TRON-US/go-btfs-cmds"

	"github.com/TRON-US/go-btfs/core/commands/storage/upload/helper"
	"github.com/TRON-US/go-btfs/core/corehttp/remote"
	"github.com/TRON-US/go-btfs/settlement/swap/chequebook"
	"github.com/TRON-US/go-btfs/settlement/swap/priceoracle"
	"github.com/TRON-US/go-btfs/settlement/swap/swapprotocol/pb"

	//"github.com/ethersphere/bee/pkg/swarm"
	"github.com/ethereum/go-ethereum/common"
	logging "github.com/ipfs/go-log"
	peerInfo "github.com/libp2p/go-libp2p-core/peer"
)

var log = logging.Logger("swapprotocol")
var SwapProtocol *Service

var (
	Req *cmds.Request
	Env cmds.Environment
)

const (
	protocolName    = "swap"
	protocolVersion = "1.0.0"
	streamName      = "swap" // stream for cheques
)

var (
	ErrNegotiateRate  = errors.New("exchange rates mismatch")
	ErrGetBeneficiary = errors.New("get beneficiary err")
)

type SendChequeFunc chequebook.SendChequeFunc

type IssueFunc func(ctx context.Context, beneficiary common.Address, amount *big.Int, sendChequeFunc chequebook.SendChequeFunc) (*big.Int, error)

// (context.Context, common.Address, *big.Int, chequebook.SendChequeFunc) (*big.Int, error)

// Interface is the main interface to send messages over swap protocol.
type Interface interface {
	// EmitCheque sends a signed cheque to a peer.
	EmitCheque(ctx context.Context, peer string, amount *big.Int, contractId string, issue IssueFunc) (balance *big.Int, err error)
}

// Swap is the interface the settlement layer should implement to receive cheques.
type Swap interface {
	// ReceiveCheque is called by the swap protocol if a cheque is received.
	ReceiveCheque(ctx context.Context, peer string, cheque *chequebook.SignedCheque, exchangeRate *big.Int) error
	GetChainid() int64
	PutBeneficiary(peer string, beneficiary common.Address) (common.Address, error)
	Beneficiary(peer string) (beneficiary common.Address, known bool, err error)
}

// Service is the main implementation of the swap protocol.
type Service struct {
	swap        Swap
	priceOracle priceoracle.Service
	beneficiary common.Address
}

// New creates a new swap protocol Service.
func New(beneficiary common.Address, priceOracle priceoracle.Service) *Service {
	return &Service{
		beneficiary: beneficiary,
		priceOracle: priceOracle,
	}
}

func (s *Service) GetChainID() int64 {
	return s.swap.GetChainid()
}

// SetSwap sets the swap to notify.
func (s *Service) SetSwap(swap Swap) {
	s.swap = swap
}

func (s *Service) Handler(ctx context.Context, requestPid string, encodedCheque string, exchangeRate *big.Int) (err error) {
	fmt.Printf("Handler requestPid:%s exchangeRate:%+v \n", requestPid, exchangeRate)

	var signedCheque *chequebook.SignedCheque
	err = json.Unmarshal([]byte(encodedCheque), &signedCheque)
	if err != nil {
		return err
	}

	// signature validation
	return s.swap.ReceiveCheque(ctx, requestPid, signedCheque, exchangeRate)
}

// InitiateCheque attempts to send a cheque to a peer.
func (s *Service) EmitCheque(ctx context.Context, peer string, amount *big.Int, contractId string, issue IssueFunc) (balance *big.Int, err error) {
	ctx, cancel := context.WithTimeout(ctx, 5*time.Second)
	defer cancel()

	// get current global exchangeRate rate
	checkExchangeRate, err := s.priceOracle.CurrentRates()
	if err != nil {
		return nil, err
	}

	paymentAmount := new(big.Int).Mul(amount, checkExchangeRate)
	sentAmount := paymentAmount

	peerhostPid, err := peerInfo.IDB58Decode(peer)
	if err != nil {
		log.Infof("peer.IDB58Decode(peer:%s) error: %s", peer, err)
		return nil, err
	}

	// call P2PCall to get beneficiary address
	handshakeInfo := &pb.Handshake{}
	log.Infof("get handshakeInfo from peer %v (%v)", peerhostPid)
	var wg sync.WaitGroup
	times := 0
	wg.Add(1)
	go func() {
	FETCH_BENEFICIARY:
		err = func() error {
			if times >= 5 {
				log.Warnf("get handshakeInfo from peer %v (%v) error", peerhostPid)
				return ErrGetBeneficiary
			}
			ctx, _ := context.WithTimeout(context.Background(), 20*time.Second)
			ctxParams, err := helper.ExtractContextParams(Req, Env)
			if err != nil {
				return err
			}

			//get handshakeInfo
			output, err := remote.P2PCall(ctx, ctxParams.N, ctxParams.Api, peerhostPid, "/p2p/handshake",
				s.GetChainID(),
				ctxParams.N.Identity,
			)

			if err != nil {
				return err
			}

			err = json.Unmarshal(output, handshakeInfo)
			if err != nil {
				return err
			}

			//store beneficiary to db
			_, err = s.swap.PutBeneficiary(peer, common.BytesToAddress(handshakeInfo.Beneficiary))
			if err != nil {
				log.Warnf("put beneficiary (%s) error: %s", handshakeInfo.Beneficiary, err)
				return err
			}

			return nil
		}()
		if err != nil {
			if err != ErrGetBeneficiary {
				times += 1
				goto FETCH_BENEFICIARY
			} else {
				log.Infof("remote.P2PCall hostPid:%s, /p2p/handshake, error: %s", peer, err)
			}
		}
		wg.Done()
	}()

	wg.Wait()

<<<<<<< HEAD
	if times >= 5 {
		fmt.Println("get handshakeInfo from peer error", peerhostPid)
		return nil, ErrGetBeneficiary
=======
	fmt.Printf("send cheque: /p2p/handshake ok,beneficiary:%v,receiver:%v \n", common.BytesToAddress(handshakeInfo.Beneficiary),
		common.BytesToAddress(handshakeInfo.Receiver))

	//store beneficiary to db??
	_, err = s.swap.PutBeneficiary(peer, common.BytesToAddress(handshakeInfo.Beneficiary))
	if err != nil {
		log.Warnf("put beneficiary (%s) error: %s", handshakeInfo.Beneficiary, err)
		return nil, err
>>>>>>> 7a900572
	}

	fmt.Println("send cheque: /p2p/handshake ok, ", common.BytesToAddress(handshakeInfo.Beneficiary))

	// issue cheque call with provided callback for sending cheque to finish transaction
	balance, err = issue(ctx, common.BytesToAddress(handshakeInfo.Beneficiary), sentAmount, func(cheque *chequebook.SignedCheque) error {
		// for simplicity we use json marshaller. can be replaced by a binary encoding in the future.
		encodedCheque, err := json.Marshal(cheque)
		if err != nil {
			return err
		}

		exchangeRate, err := s.priceOracle.CurrentRates()
		if err != nil {
			return err
		}

		// sending cheque
		log.Infof("sending cheque message to peer %v (%v)", peer, cheque)
		{
			hostPid, err := peerInfo.IDB58Decode(peer)
			if err != nil {
				log.Infof("peer.IDB58Decode(peer:%s) error: %s", peer, err)
				return err
			}

			var wg sync.WaitGroup
			wg.Add(1)
			go func() {
				err = func() error {
					ctx, _ := context.WithTimeout(context.Background(), 20*time.Second)
					ctxParams, err := helper.ExtractContextParams(Req, Env)
					if err != nil {
						return err
					}

					fmt.Println("begin send cheque: /storage/upload/cheque, hostPid, contractId = ", hostPid, contractId)

					//send cheque
					_, err = remote.P2PCall(ctx, ctxParams.N, ctxParams.Api, hostPid, "/storage/upload/cheque",
						encodedCheque,
						exchangeRate,
						contractId,
					)
					if err != nil {
						fmt.Println("end send cheque: /storage/upload/cheque, hostPid, contractId, err = ", hostPid, contractId, err)
						return err
					}
					return nil
				}()
				if err != nil {
					log.Infof("remote.P2PCall hostPid:%s, /storage/upload/cheque, error: %s", peer, err)
				}
				wg.Done()
			}()

			wg.Wait()
		}
		return nil
	})
	if err != nil {
		return nil, err
	}

	fmt.Println("send cheque: /storage/upload/cheque ok")

	return balance, nil
}<|MERGE_RESOLUTION|>--- conflicted
+++ resolved
@@ -180,20 +180,9 @@
 
 	wg.Wait()
 
-<<<<<<< HEAD
 	if times >= 5 {
 		fmt.Println("get handshakeInfo from peer error", peerhostPid)
 		return nil, ErrGetBeneficiary
-=======
-	fmt.Printf("send cheque: /p2p/handshake ok,beneficiary:%v,receiver:%v \n", common.BytesToAddress(handshakeInfo.Beneficiary),
-		common.BytesToAddress(handshakeInfo.Receiver))
-
-	//store beneficiary to db??
-	_, err = s.swap.PutBeneficiary(peer, common.BytesToAddress(handshakeInfo.Beneficiary))
-	if err != nil {
-		log.Warnf("put beneficiary (%s) error: %s", handshakeInfo.Beneficiary, err)
-		return nil, err
->>>>>>> 7a900572
 	}
 
 	fmt.Println("send cheque: /p2p/handshake ok, ", common.BytesToAddress(handshakeInfo.Beneficiary))
