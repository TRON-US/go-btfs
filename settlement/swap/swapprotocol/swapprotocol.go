--- conflicted
+++ resolved
@@ -180,16 +180,12 @@
 
 	wg.Wait()
 
-<<<<<<< HEAD
-	fmt.Printf("send cheque: /p2p/handshake ok,beneficiary:%v,receiver:%v \n", common.BytesToAddress(handshakeInfo.Beneficiary),
-=======
 	if times > 5 {
 		fmt.Println("get handshakeInfo from peer error", peerhostPid)
 		return nil, ErrGetBeneficiary
 	}
 
 	fmt.Printf("send cheque: /p2p/handshake ok,beneficiary:%v,receiver:%v ", common.BytesToAddress(handshakeInfo.Beneficiary),
->>>>>>> c0c3ed8d
 		common.BytesToAddress(handshakeInfo.Receiver))
 
 	// issue cheque call with provided callback for sending cheque to finish transaction
