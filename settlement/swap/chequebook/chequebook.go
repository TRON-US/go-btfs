--- conflicted
+++ resolved
@@ -69,17 +69,14 @@
 	PreWithdraw(ctx context.Context) (hash common.Hash, err error)
 	// GetWithdrawTime returns the time can withdraw
 	GetWithdrawTime(ctx context.Context) (*big.Int, error)
-<<<<<<< HEAD
 	// CheckBalance
 	CheckBalance(amount *big.Int) (err error)
-=======
 	// WbttBalanceOf retrieve the addr balance
 	WBTTBalanceOf(ctx context.Context, addr common.Address) (*big.Int, error)
 	// BTTBalanceOf retrieve the btt balance of addr
 	BTTBalanceOf(ctx context.Context, address common.Address, block *big.Int) (*big.Int, error)
 	// TotalPaidOut return total pay out of the chequebook
 	TotalPaidOut(ctx context.Context) (*big.Int, error)
->>>>>>> c0c3ed8d
 }
 
 type service struct {
