--- conflicted
+++ resolved
@@ -63,17 +63,14 @@
 	LastCheques() (map[common.Address]*SignedCheque, error)
 	// GetWithdrawTime returns the time can withdraw
 	GetWithdrawTime(ctx context.Context) (*big.Int, error)
-<<<<<<< HEAD
 	// WbttBalanceOf retrieve the addr balance
 	WBTTBalanceOf(ctx context.Context, addr common.Address) (*big.Int, error)
 	// BTTBalanceOf retrieve the btt balance of addr
 	BTTBalanceOf(ctx context.Context, address common.Address, block *big.Int) (*big.Int, error)
 	// TotalPaidOut return total pay out of the chequebook
 	TotalPaidOut(ctx context.Context) (*big.Int, error)
-=======
 	// CheckBalance
 	CheckBalance(amount *big.Int) (err error)
->>>>>>> 7a900572
 }
 
 type service struct {
@@ -197,7 +194,6 @@
 
 	availableBalance, err := s.AvailableBalance(ctx)
 	if err != nil {
-		fmt.Println("reserveTotalIssued: availableBalance, err", availableBalance, err)
 		return nil, err
 	}
 
