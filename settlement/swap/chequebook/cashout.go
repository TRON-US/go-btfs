--- conflicted
+++ resolved
@@ -130,13 +130,8 @@
 }
 
 // CashCheque sends a cashout transaction for the last cheque of the chequebook
-<<<<<<< HEAD
-func (s *cashoutService) CashCheque(ctx context.Context, chequebook, recipient common.Address) (common.Hash, error) {
-	cheque, err := s.chequeStore.LastReceivedCheque(chequebook)
-=======
 func (s *cashoutService) CashCheque(ctx context.Context, chequebook common.Address) (common.Hash, error) {
-	cheque, err := s.chequeStore.LastCheque(chequebook)
->>>>>>> 904b3518
+		cheque, err := s.chequeStore.LastReceivedCheque(chequebook)
 	if err != nil {
 		return common.Hash{}, err
 	}
