package coreapi

import (
	"context"
	"encoding/base64"
	"encoding/hex"
	"fmt"
	"github.com/TRON-US/go-btfs/ecies"
	"github.com/libp2p/go-libp2p-core/peer"
	"io/ioutil"

	"github.com/TRON-US/go-btfs/core"

	"github.com/TRON-US/go-btfs/core/coreunix"

	"github.com/ipfs/go-blockservice"
	"github.com/ipfs/go-cid"
	"github.com/ipfs/go-cidutil"
	bstore "github.com/ipfs/go-ipfs-blockstore"
	files "github.com/ipfs/go-ipfs-files"
	ipld "github.com/ipfs/go-ipld-format"
	"github.com/ipfs/go-merkledag"
	dag "github.com/ipfs/go-merkledag"
	dagtest "github.com/ipfs/go-merkledag/test"
	"github.com/ipfs/go-mfs"
	ft "github.com/ipfs/go-unixfs"
	unixfile "github.com/ipfs/go-unixfs/file"
	uio "github.com/ipfs/go-unixfs/io"
	coreiface "github.com/ipfs/interface-go-ipfs-core"
	"github.com/ipfs/interface-go-ipfs-core/options"
	"github.com/ipfs/interface-go-ipfs-core/path"
)

type UnixfsAPI CoreAPI

func peerId2pubkey(peerId string) (string, error) {
	id, err := peer.IDB58Decode(peerId)
	if err != nil {
		return "", err
	}
	publicKey, err := id.ExtractPublicKey()
	if err != nil {
		return "", err
	}

	bytes, err := publicKey.Bytes()
	if err != nil {
		return "", err
	}
	return hex.EncodeToString(bytes[4:]), nil
}

// Add builds a merkledag node from a reader, adds it to the blockstore,
// and returns the key representing that node.
<<<<<<< HEAD
func (api *UnixfsAPI) Add(ctx context.Context, node files.Node, opts ...options.UnixfsAddOption) (path.Resolved,
	error) {
=======
func (api *UnixfsAPI) Add(ctx context.Context, node files.Node, opts ...options.UnixfsAddOption) (path.Resolved, error) {
>>>>>>> a60f4b14
	settings, prefix, err := options.UnixfsAddOptions(opts...)
	if err != nil {
		return nil, err
	}

	if settings.Encrypt {
		pubKey := settings.Pubkey
		if pubKey == "" {
			peerId := settings.PeerId
			if peerId == "" {
				peerId = api.identity.Pretty()
			}
			pubKey, err = peerId2pubkey(peerId)
			if err != nil {
				return nil, err
			}
		}
		log.Infof("The file will be encrypted with pubkey: %s", settings.Pubkey)
		switch f := node.(type) {
		case files.File:
			bytes, err := ioutil.ReadAll(f)
			if err != nil {
				return nil, err
			}

			ciphertext, err := ecies.Encrypt(pubKey, bytes)
			if err != nil {
				return nil, err
			}

			node = files.NewBytesFile([]byte(ciphertext))
		default:
		}
	}

	cfg, err := api.repo.Config()
	if err != nil {
		return nil, err
	}

	// check if repo will exceed storage limit if added
	// TODO: this doesn't handle the case if the hashed file is already in blocks (deduplicated)
	// TODO: conditional GC is disabled due to it is somehow not possible to pass the size to the daemon
	//if err := corerepo.ConditionalGC(req.Context(), n, uint64(size)); err != nil {
	//	res.SetError(err, cmds.ErrNormal)
	//	return
	//}

	if settings.NoCopy && !(cfg.Experimental.FilestoreEnabled || cfg.Experimental.UrlstoreEnabled) {
		return nil, fmt.Errorf("either the filestore or the urlstore must be enabled to use nocopy, see: https://git.io/vNItf")
	}

	addblockstore := api.blockstore
	if !(settings.FsCache || settings.NoCopy) {
		addblockstore = bstore.NewGCBlockstore(api.baseBlocks, api.blockstore)
	}
	exch := api.exchange
	pinning := api.pinning

	if settings.OnlyHash {
		nilnode, err := core.NewNode(ctx, &core.BuildCfg{
			//TODO: need this to be true or all files
			// hashed will be stored in memory!
			NilRepo: true,
		})
		if err != nil {
			return nil, err
		}
		addblockstore = nilnode.Blockstore
		exch = nilnode.Exchange
		pinning = nilnode.Pinning
	}

	bserv := blockservice.New(addblockstore, exch) // hash security 001
	dserv := dag.NewDAGService(bserv)

	fileAdder, err := coreunix.NewAdder(ctx, pinning, addblockstore, dserv)
	if err != nil {
		return nil, err
	}

	fileAdder.Chunker = settings.Chunker
	if settings.Events != nil {
		fileAdder.Out = settings.Events
		fileAdder.Progress = settings.Progress
	}
	fileAdder.Pin = settings.Pin && !settings.OnlyHash
	fileAdder.Silent = settings.Silent
	fileAdder.RawLeaves = settings.RawLeaves
	fileAdder.NoCopy = settings.NoCopy
	fileAdder.CidBuilder = prefix

	switch settings.Layout {
	case options.BalancedLayout:
		// Default
	case options.TrickleLayout:
		fileAdder.Trickle = true
	default:
		return nil, fmt.Errorf("unknown layout: %d", settings.Layout)
	}

	if settings.Inline {
		fileAdder.CidBuilder = cidutil.InlineBuilder{
			Builder: fileAdder.CidBuilder,
			Limit:   settings.InlineLimit,
		}
	}

	if settings.OnlyHash {
		md := dagtest.Mock()
		emptyDirNode := ft.EmptyDirNode()
		// Use the same prefix for the "empty" MFS root as for the file adder.
		emptyDirNode.SetCidBuilder(fileAdder.CidBuilder)
		mr, err := mfs.NewRoot(ctx, md, emptyDirNode, nil)
		if err != nil {
			return nil, err
		}

		fileAdder.SetMfsRoot(mr)
	}

	nd, err := fileAdder.AddAllAndPin(node)
	if err != nil {
		return nil, err
	}

	if err := api.provider.Provide(nd.Cid()); err != nil {
		return nil, err
	}
	return path.IpfsPath(nd.Cid()), nil
}

func (api *UnixfsAPI) Get(ctx context.Context, p path.Path, opts ...options.UnixfsGetOption) (files.Node, error) {
	settings, err := options.UnixfsGetOptions(opts...)
	if err != nil {
		return nil, err
	}
<<<<<<< HEAD

=======
>>>>>>> a60f4b14
	ses := api.core().getSession(ctx)

	nd, err := ses.ResolveNode(ctx, p)
	if err != nil {
		return nil, err
	}

	node, err := unixfile.NewUnixfsFile(ctx, ses.dag, nd)
<<<<<<< HEAD
	if settings.Decrypt {
		privKey, err := api.getPrivateKey(settings.PrivateKey)
		if err != nil {
			return nil, err
		}
=======

	if settings.Decrypt {
		privKey := settings.PrivateKey
		var bytes []byte
		if privKey == "" {
			bytes, err = api.privateKey.Bytes()
			if err != nil {
				return nil, err
			}
		} else {
			bytes, err = base64.StdEncoding.DecodeString(privKey)
			if err != nil {
				bytes, err = hex.DecodeString(privKey)
				if err != nil {
					return nil, err
				}
			}
		}
		privKey = hex.EncodeToString(bytes[4:])
>>>>>>> a60f4b14
		switch f := node.(type) {
		case files.File:
			bytes, err := ioutil.ReadAll(f)
			if err != nil {
				return nil, err
			}

			s, err := ecies.Decrypt(privKey, bytes)
			if err != nil {
				return nil, err
			}
			node = files.NewBytesFile([]byte(s))
		default:
		}
	}

	return node, err
<<<<<<< HEAD
}

func (api *UnixfsAPI) getPrivateKey(privKey string) (str string, err error) {
	var bytes []byte
	if privKey == "" {
		bytes, err = api.privateKey.Bytes()
		if err != nil {
			return "", err
		}
	} else if isBase64PrivateKey(privKey) {
		bytes, err = base64.StdEncoding.DecodeString(privKey)
		if err != nil {
			return "", err
		}
	} else {
		bytes, err = hex.DecodeString(privKey)
		if err != nil {
			return "", err
		}
	}
	if len(bytes) == 36 {
		bytes = bytes[4:]
	}
	return hex.EncodeToString(bytes), nil
}

func isBase64PrivateKey(str string) bool {
	return len(str) == 48
=======
>>>>>>> a60f4b14
}

// Ls returns the contents of an BTFS or BTNS object(s) at path p, with the format:
// `<link base58 hash> <link size in bytes> <link name>`
func (api *UnixfsAPI) Ls(ctx context.Context, p path.Path, opts ...options.UnixfsLsOption) (<-chan coreiface.DirEntry, error) {
	settings, err := options.UnixfsLsOptions(opts...)
	if err != nil {
		return nil, err
	}

	ses := api.core().getSession(ctx)
	uses := (*UnixfsAPI)(ses)

	dagnode, err := ses.ResolveNode(ctx, p)
	if err != nil {
		return nil, err
	}

	dir, err := uio.NewDirectoryFromNode(ses.dag, dagnode)
	if err == uio.ErrNotADir {
		return uses.lsFromLinks(ctx, dagnode.Links(), settings)
	}
	if err != nil {
		return nil, err
	}

	return uses.lsFromLinksAsync(ctx, dir, settings)
}

func (api *UnixfsAPI) processLink(ctx context.Context, linkres ft.LinkResult, settings *options.UnixfsLsSettings) coreiface.DirEntry {
	lnk := coreiface.DirEntry{
		Name: linkres.Link.Name,
		Cid:  linkres.Link.Cid,
		Err:  linkres.Err,
	}
	if lnk.Err != nil {
		return lnk
	}

	switch lnk.Cid.Type() {
	case cid.Raw:
		// No need to check with raw leaves
		lnk.Type = coreiface.TFile
		lnk.Size = linkres.Link.Size
	case cid.DagProtobuf:
		if !settings.ResolveChildren {
			break
		}

		linkNode, err := linkres.Link.GetNode(ctx, api.dag)
		if err != nil {
			lnk.Err = err
			break
		}

		if pn, ok := linkNode.(*merkledag.ProtoNode); ok {
			d, err := ft.FSNodeFromBytes(pn.Data())
			if err != nil {
				lnk.Err = err
				break
			}
			switch d.Type() {
			case ft.TFile, ft.TRaw:
				lnk.Type = coreiface.TFile
			case ft.THAMTShard, ft.TDirectory, ft.TMetadata:
				lnk.Type = coreiface.TDirectory
			case ft.TSymlink:
				lnk.Type = coreiface.TSymlink
				lnk.Target = string(d.Data())
			}
			lnk.Size = d.FileSize()
		}
	}

	return lnk
}

func (api *UnixfsAPI) lsFromLinksAsync(ctx context.Context, dir uio.Directory, settings *options.UnixfsLsSettings) (<-chan coreiface.DirEntry, error) {
	out := make(chan coreiface.DirEntry)

	go func() {
		defer close(out)
		for l := range dir.EnumLinksAsync(ctx) {
			select {
			case out <- api.processLink(ctx, l, settings): //TODO: perf: processing can be done in background and in parallel
			case <-ctx.Done():
				return
			}
		}
	}()

	return out, nil
}

func (api *UnixfsAPI) lsFromLinks(ctx context.Context, ndlinks []*ipld.Link, settings *options.UnixfsLsSettings) (<-chan coreiface.DirEntry, error) {
	links := make(chan coreiface.DirEntry, len(ndlinks))
	for _, l := range ndlinks {
		lr := ft.LinkResult{Link: &ipld.Link{Name: l.Name, Size: l.Size, Cid: l.Cid}}

		links <- api.processLink(ctx, lr, settings) //TODO: can be parallel if settings.Async
	}
	close(links)
	return links, nil
}

func (api *UnixfsAPI) core() *CoreAPI {
	return (*CoreAPI)(api)
}

func peerId2pubkey(peerId string) (string, error) {
	id, err := peer.IDB58Decode(peerId)
	if err != nil {
		return "", err
	}
	publicKey, err := id.ExtractPublicKey()
	if err != nil {
		return "", err
	}

	bytes, err := publicKey.Bytes()
	if err != nil {
		return "", err
	}
	return hex.EncodeToString(bytes[4:]), nil
}<|MERGE_RESOLUTION|>--- conflicted
+++ resolved
@@ -33,31 +33,9 @@
 
 type UnixfsAPI CoreAPI
 
-func peerId2pubkey(peerId string) (string, error) {
-	id, err := peer.IDB58Decode(peerId)
-	if err != nil {
-		return "", err
-	}
-	publicKey, err := id.ExtractPublicKey()
-	if err != nil {
-		return "", err
-	}
-
-	bytes, err := publicKey.Bytes()
-	if err != nil {
-		return "", err
-	}
-	return hex.EncodeToString(bytes[4:]), nil
-}
-
 // Add builds a merkledag node from a reader, adds it to the blockstore,
 // and returns the key representing that node.
-<<<<<<< HEAD
-func (api *UnixfsAPI) Add(ctx context.Context, node files.Node, opts ...options.UnixfsAddOption) (path.Resolved,
-	error) {
-=======
 func (api *UnixfsAPI) Add(ctx context.Context, node files.Node, opts ...options.UnixfsAddOption) (path.Resolved, error) {
->>>>>>> a60f4b14
 	settings, prefix, err := options.UnixfsAddOptions(opts...)
 	if err != nil {
 		return nil, err
@@ -195,10 +173,6 @@
 	if err != nil {
 		return nil, err
 	}
-<<<<<<< HEAD
-
-=======
->>>>>>> a60f4b14
 	ses := api.core().getSession(ctx)
 
 	nd, err := ses.ResolveNode(ctx, p)
@@ -207,13 +181,6 @@
 	}
 
 	node, err := unixfile.NewUnixfsFile(ctx, ses.dag, nd)
-<<<<<<< HEAD
-	if settings.Decrypt {
-		privKey, err := api.getPrivateKey(settings.PrivateKey)
-		if err != nil {
-			return nil, err
-		}
-=======
 
 	if settings.Decrypt {
 		privKey := settings.PrivateKey
@@ -233,7 +200,6 @@
 			}
 		}
 		privKey = hex.EncodeToString(bytes[4:])
->>>>>>> a60f4b14
 		switch f := node.(type) {
 		case files.File:
 			bytes, err := ioutil.ReadAll(f)
@@ -251,37 +217,6 @@
 	}
 
 	return node, err
-<<<<<<< HEAD
-}
-
-func (api *UnixfsAPI) getPrivateKey(privKey string) (str string, err error) {
-	var bytes []byte
-	if privKey == "" {
-		bytes, err = api.privateKey.Bytes()
-		if err != nil {
-			return "", err
-		}
-	} else if isBase64PrivateKey(privKey) {
-		bytes, err = base64.StdEncoding.DecodeString(privKey)
-		if err != nil {
-			return "", err
-		}
-	} else {
-		bytes, err = hex.DecodeString(privKey)
-		if err != nil {
-			return "", err
-		}
-	}
-	if len(bytes) == 36 {
-		bytes = bytes[4:]
-	}
-	return hex.EncodeToString(bytes), nil
-}
-
-func isBase64PrivateKey(str string) bool {
-	return len(str) == 48
-=======
->>>>>>> a60f4b14
 }
 
 // Ls returns the contents of an BTFS or BTNS object(s) at path p, with the format:
