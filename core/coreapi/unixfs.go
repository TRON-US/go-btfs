--- conflicted
+++ resolved
@@ -7,58 +7,34 @@
 	"encoding/json"
 	"errors"
 	"fmt"
-<<<<<<< HEAD
 	"io/ioutil"
-	"os"
 	"reflect"
+	"sync"
 
 	"github.com/TRON-US/go-btfs/core"
-
 	"github.com/TRON-US/go-btfs/core/coreunix"
 
 	chunker "github.com/TRON-US/go-btfs-chunker"
 	files "github.com/TRON-US/go-btfs-files"
 	ecies "github.com/TRON-US/go-eccrypto"
-	"github.com/TRON-US/go-mfs"
+	mfs "github.com/TRON-US/go-mfs"
 	ft "github.com/TRON-US/go-unixfs"
 	unixfile "github.com/TRON-US/go-unixfs/file"
 	"github.com/TRON-US/go-unixfs/importer/helpers"
 	uio "github.com/TRON-US/go-unixfs/io"
 	ftutil "github.com/TRON-US/go-unixfs/util"
 	coreiface "github.com/TRON-US/interface-go-btfs-core"
-	"github.com/TRON-US/interface-go-btfs-core/options"
-	"github.com/TRON-US/interface-go-btfs-core/path"
-	"github.com/ipfs/go-blockservice"
-	"github.com/ipfs/go-cid"
-	"github.com/ipfs/go-cidutil"
-=======
-	"sync"
-
-	"github.com/ipfs/go-ipfs/core"
-
-	"github.com/ipfs/go-ipfs/core/coreunix"
-
+	options "github.com/TRON-US/interface-go-btfs-core/options"
+	path "github.com/TRON-US/interface-go-btfs-core/path"
 	blockservice "github.com/ipfs/go-blockservice"
 	cid "github.com/ipfs/go-cid"
 	cidutil "github.com/ipfs/go-cidutil"
 	filestore "github.com/ipfs/go-filestore"
->>>>>>> 8431e2e8
 	bstore "github.com/ipfs/go-ipfs-blockstore"
 	ipld "github.com/ipfs/go-ipld-format"
-	"github.com/ipfs/go-merkledag"
 	dag "github.com/ipfs/go-merkledag"
 	dagtest "github.com/ipfs/go-merkledag/test"
-<<<<<<< HEAD
 	"github.com/libp2p/go-libp2p-core/peer"
-=======
-	mfs "github.com/ipfs/go-mfs"
-	ft "github.com/ipfs/go-unixfs"
-	unixfile "github.com/ipfs/go-unixfs/file"
-	uio "github.com/ipfs/go-unixfs/io"
-	coreiface "github.com/ipfs/interface-go-ipfs-core"
-	options "github.com/ipfs/interface-go-ipfs-core/options"
-	path "github.com/ipfs/interface-go-ipfs-core/path"
->>>>>>> 8431e2e8
 )
 
 type UnixfsAPI CoreAPI
@@ -87,11 +63,7 @@
 
 // Add builds a merkledag node from a reader, adds it to the blockstore,
 // and returns the key representing that node.
-<<<<<<< HEAD
-func (api *UnixfsAPI) Add(ctx context.Context, node files.Node, opts ...options.UnixfsAddOption) (path.Resolved, error) {
-=======
 func (api *UnixfsAPI) Add(ctx context.Context, files files.Node, opts ...options.UnixfsAddOption) (path.Resolved, error) {
->>>>>>> 8431e2e8
 	settings, prefix, err := options.UnixfsAddOptions(opts...)
 	if err != nil {
 		return nil, err
@@ -293,16 +265,6 @@
 	}
 
 	return path.IpfsPath(nd.Cid()), nil
-<<<<<<< HEAD
-}
-
-func newSerialFileNode(fpath string, hidden bool) (files.Node, error) {
-	stat, err := os.Lstat(fpath)
-	if err != nil {
-		return nil, err
-	}
-
-	return files.NewSerialFile(fpath, hidden, stat)
 }
 
 func notSupport(f interface{}) error {
@@ -331,11 +293,7 @@
 	if err != nil {
 		return nil, err
 	}
-=======
-}
-
-func (api *UnixfsAPI) Get(ctx context.Context, p path.Path) (files.Node, error) {
->>>>>>> 8431e2e8
+
 	ses := api.core().getSession(ctx)
 
 	nd, err := ses.ResolveNode(ctx, p)
@@ -669,7 +627,6 @@
 	return (*CoreAPI)(api)
 }
 
-<<<<<<< HEAD
 func (api *UnixfsAPI) GetMetadata(ctx context.Context, p path.Path) ([]byte, error) {
 	f, err := api.core().Unixfs().Get(ctx, p, options.Unixfs.Metadata(true))
 	if err != nil {
@@ -716,7 +673,8 @@
 
 	tokenMetadata = string(b)
 	return tokenMetadata, nil
-=======
+}
+
 // syncDagService is used by the Adder to ensure blocks get persisted to the underlying datastore
 type syncDagService struct {
 	ipld.DAGService
@@ -725,5 +683,4 @@
 
 func (s *syncDagService) Sync() error {
 	return s.syncFn()
->>>>>>> 8431e2e8
 }