--- conflicted
+++ resolved
@@ -1,10 +1,6 @@
 package corehttp
 
-<<<<<<< HEAD
-// TODO: move to IPNS
-=======
 // TODO: move to BTNS
->>>>>>> 5bacd4c2
 const WebUIPath = "/btfs/QmekPMJzf1MFYNY62Gs6GUtV62LkLzP9wzGhL1SMMsHjGn"
 
 // this is a list of all past webUI paths.
