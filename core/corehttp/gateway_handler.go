--- conflicted
+++ resolved
@@ -3,7 +3,6 @@
 import (
 	"context"
 	"fmt"
-	"github.com/TRON-US/go-btfs/namesys/resolve"
 	"io"
 	"mime"
 	"net/http"
@@ -15,31 +14,20 @@
 	"strings"
 	"time"
 
-<<<<<<< HEAD
+	"github.com/TRON-US/go-btfs/namesys/resolve"
+
 	files "github.com/TRON-US/go-btfs-files"
-	"github.com/TRON-US/go-mfs"
+	mfs "github.com/TRON-US/go-mfs"
 	coreiface "github.com/TRON-US/interface-go-btfs-core"
 	ipath "github.com/TRON-US/interface-go-btfs-core/path"
 	"github.com/Workiva/go-datastructures/cache"
-	"github.com/dustin/go-humanize"
+	humanize "github.com/dustin/go-humanize"
 	"github.com/ipfs/go-cid"
 	dag "github.com/ipfs/go-merkledag"
-	ipfspath "github.com/ipfs/go-path"
+	path "github.com/ipfs/go-path"
 	"github.com/ipfs/go-path/resolver"
 	routing "github.com/libp2p/go-libp2p-core/routing"
 	"github.com/multiformats/go-multibase"
-=======
-	humanize "github.com/dustin/go-humanize"
-	"github.com/ipfs/go-cid"
-	files "github.com/ipfs/go-ipfs-files"
-	dag "github.com/ipfs/go-merkledag"
-	mfs "github.com/ipfs/go-mfs"
-	path "github.com/ipfs/go-path"
-	"github.com/ipfs/go-path/resolver"
-	coreiface "github.com/ipfs/interface-go-ipfs-core"
-	ipath "github.com/ipfs/interface-go-ipfs-core/path"
-	routing "github.com/libp2p/go-libp2p-core/routing"
->>>>>>> 8431e2e8
 )
 
 const (
@@ -61,15 +49,12 @@
 	rootDir  files.Directory
 }
 
-<<<<<<< HEAD
 func (d ReedSolomonDirectory) Size() uint64 {
 	// Returns one since this Size() is used by the cache.Cache
 	// to indicate one directory entry in the cache.
 	return uint64(1)
 }
 
-func newGatewayHandler(c GatewayConfig, api coreiface.CoreAPI, dirs cache.Cache) *gatewayHandler {
-=======
 // StatusResponseWriter enables us to override HTTP Status Code passed to
 // WriteHeader function inside of http.ServeContent.  Decision is based on
 // presence of HTTP Headers such as Location.
@@ -89,8 +74,7 @@
 	sw.ResponseWriter.WriteHeader(code)
 }
 
-func newGatewayHandler(c GatewayConfig, api coreiface.CoreAPI) *gatewayHandler {
->>>>>>> 8431e2e8
+func newGatewayHandler(c GatewayConfig, api coreiface.CoreAPI, dirs cache.Cache) *gatewayHandler {
 	i := &gatewayHandler{
 		config: c,
 		api:    api,
@@ -100,24 +84,15 @@
 }
 
 func parseIpfsPath(p string) (cid.Cid, string, error) {
-<<<<<<< HEAD
-	rootPath, err := ipfspath.ParsePath(p)
-=======
 	rootPath, err := path.ParsePath(p)
->>>>>>> 8431e2e8
 	if err != nil {
 		return cid.Cid{}, "", err
 	}
 
 	// Check the path.
 	rsegs := rootPath.Segments()
-<<<<<<< HEAD
 	if rsegs[0] != "btfs" {
 		return cid.Cid{}, "", fmt.Errorf("WritableGateway: only btfs paths supported")
-=======
-	if rsegs[0] != "ipfs" {
-		return cid.Cid{}, "", fmt.Errorf("WritableGateway: only ipfs paths supported")
->>>>>>> 8431e2e8
 	}
 
 	rootCid, err := cid.Decode(rsegs[1])
@@ -125,11 +100,7 @@
 		return cid.Cid{}, "", err
 	}
 
-<<<<<<< HEAD
-	return rootCid, ipfspath.Join(rsegs[2:]), nil
-=======
 	return rootCid, path.Join(rsegs[2:]), nil
->>>>>>> 8431e2e8
 }
 
 func (i *gatewayHandler) ServeHTTP(w http.ResponseWriter, r *http.Request) {
@@ -148,11 +119,7 @@
 
 	if i.config.Writable {
 		switch r.Method {
-<<<<<<< HEAD
-		case "POST":
-=======
 		case http.MethodPost:
->>>>>>> 8431e2e8
 			i.postHandler(w, r)
 			return
 		case http.MethodPut:
@@ -164,12 +131,8 @@
 		}
 	}
 
-<<<<<<< HEAD
-	if r.Method == "GET" || r.Method == "HEAD" {
-=======
 	switch r.Method {
 	case http.MethodGet, http.MethodHead:
->>>>>>> 8431e2e8
 		i.getOrHeadHandler(w, r)
 		return
 	case http.MethodOptions:
@@ -210,7 +173,7 @@
 	// the prefix header can be set to signal this sub-path.
 	// It will be prepended to links in directory listings and the index.html redirect.
 	prefix := ""
-	if prfx := r.Header.Get("X-Ipfs-Gateway-Prefix"); len(prfx) > 0 {
+	if prfx := r.Header.Get("X-Btfs-Gateway-Prefix"); len(prfx) > 0 {
 		for _, p := range i.config.PathPrefixes {
 			if prfx == p || strings.HasPrefix(prfx, p+"/") {
 				prefix = prfx
@@ -219,15 +182,11 @@
 		}
 	}
 
-<<<<<<< HEAD
-	// IPNSHostnameOption might have constructed an BTNS path using the Host header.
-=======
-	// HostnameOption might have constructed an IPNS/IPFS path using the Host header.
->>>>>>> 8431e2e8
+	// HostnameOption might have constructed an BTNS/BTFS path using the Host header.
 	// In this case, we need the original path for constructing redirects
 	// and links that match the requested URL.
-	// For example, http://example.net would become /ipns/example.net, and
-	// the redirects and links would end up as http://example.net/ipns/example.net
+	// For example, http://example.net would become /btns/example.net, and
+	// the redirects and links would end up as http://example.net/btns/example.net
 	requestURI, err := url.ParseRequestURI(r.RequestURI)
 	if err != nil {
 		webError(w, "failed to parse request path", err, http.StatusInternalServerError)
@@ -235,11 +194,6 @@
 	}
 	originalUrlPath := prefix + requestURI.Path
 
-<<<<<<< HEAD
-	parsedPath := ipath.New(urlPath)
-	if err := parsedPath.IsValid(); err != nil {
-		webError(w, "invalid btfs path", err, http.StatusBadRequest)
-=======
 	// Service Worker registration request
 	if r.Header.Get("Service-Worker") == "script" {
 		// Disallow Service Worker registration on namespace roots
@@ -254,13 +208,12 @@
 
 	parsedPath := ipath.New(urlPath)
 	if err := parsedPath.IsValid(); err != nil {
-		webError(w, "invalid ipfs path", err, http.StatusBadRequest)
->>>>>>> 8431e2e8
-		return
-	}
-
-	// Resolve path to the final DAG node for the ETag
-<<<<<<< HEAD
+		webError(w, "invalid btfs path", err, http.StatusBadRequest)
+		return
+	}
+
+	// Resolve path to the final DAG node for reed solomon directory differrently
+	// from normal files / directories.
 	var (
 		resolvedPath              ipath.Resolved
 		rootPath                  string
@@ -270,18 +223,13 @@
 		err                       error
 		isReedSolomonSubdirOrFile bool // Is ReedSolomon non-root subdirectory or file?
 	)
-	top, err := i.isTopLevelEntryPath(r, parsedPath.String())
-	if err != nil {
-		switch err {
-		case nil:
-		case coreiface.ErrOffline:
-			webError(w, "btfs resolve -r "+escapedURLPath, err, http.StatusServiceUnavailable)
-			return
-		default:
-			webError(w, "btfs resolve -r "+escapedURLPath, err, http.StatusNotFound)
-			return
-		}
-	}
+
+	top, err := i.isTopLevelEntryPath(w, r, parsedPath.String())
+	if err != nil {
+		// helper already handled webError
+		return
+	}
+
 	if !top {
 		// Check if the `parsedPath` is part of Reed-Solomon enconded directory object.
 		// If yes, put a new entry to the Reed-Solomon directory cache if not exist and
@@ -308,14 +256,15 @@
 			}
 
 			var rootDr files.Node
-			resolvedRootPath, rootDr, err = i.resolveAndGetFilesNode(context.Background(), w, r, ipath.New(rootPath), escapedRootPath)
+			resolvedRootPath, rootDr, err = i.resolveAndGetFilesNode(r.Context(), w, r, ipath.New(rootPath), escapedRootPath)
 			if err != nil {
+				// helper already handled webError
 				return
 			}
 			ok := false
 			rootDir, ok = rootDr.(files.Directory)
 			if !ok {
-				log.Warningf("expected directory type for %s", escapedRootPath)
+				log.Warnf("expected directory type for %s", escapedRootPath)
 			}
 		}
 		if isPresent || (rootDir != nil && rootDir.IsReedSolomon()) {
@@ -333,90 +282,34 @@
 		}
 	}
 
+	// Normal file/directory case: perform resolve
 	if !isReedSolomonSubdirOrFile {
 		resolvedPath, dr, err = i.resolveAndGetFilesNode(r.Context(), w, r, parsedPath, escapedURLPath)
 		if err != nil {
-			return
-		}
-=======
-	resolvedPath, err := i.api.ResolvePath(r.Context(), parsedPath)
-	switch err {
-	case nil:
-	case coreiface.ErrOffline:
-		webError(w, "ipfs resolve -r "+escapedURLPath, err, http.StatusServiceUnavailable)
-		return
-	default:
-		webError(w, "ipfs resolve -r "+escapedURLPath, err, http.StatusNotFound)
-		return
-	}
-
-	dr, err := i.api.Unixfs().Get(r.Context(), resolvedPath)
-	if err != nil {
-		webError(w, "ipfs cat "+escapedURLPath, err, http.StatusNotFound)
-		return
->>>>>>> 8431e2e8
+			// helper already handled webError
+			return
+		}
 	}
 
 	unixfsGetMetric.WithLabelValues(parsedPath.Namespace()).Observe(time.Since(begin).Seconds())
 
 	defer dr.Close()
+
+	// we need to figure out whether this is a directory before doing most of the heavy lifting below
+	_, ok := dr.(files.Directory)
 
 	// Check etag send back to us.
 	if isReedSolomonSubdirOrFile {
 		// Set root path prefix for paths for the entity tag.
-		i.setupEntityTag(w, r, resolvedRootPath, rootPath)
+		if !i.setupEntityTag(w, r, resolvedRootPath, rootPath, ok) {
+			return
+		}
 	} else {
-		i.setupEntityTag(w, r, resolvedPath, urlPath)
-	}
-
-<<<<<<< HEAD
-	// Suborigin header, sandboxes apps from each other in the browser (even
-	// though they are served from the same gateway domain).
-	//
-	// Omitted if the path was treated by IPNSHostnameOption(), for example
-	// a request for http://example.net/ would be changed to /ipns/example.net/,
-	// which would turn into an incorrect Suborigin header.
-	// In this case the correct thing to do is omit the header because it is already
-	// handled correctly without a Suborigin.
-	//
-	// NOTE: This is not yet widely supported by browsers.
-	if !ipnsHostname {
-		// e.g.: 1="btfs", 2="QmYuNaKwY...", ...
-		pathComponents := strings.SplitN(urlPath, "/", 4)
-
-		var suboriginRaw []byte
-		cidDecoded, err := cid.Decode(pathComponents[2])
-		if err != nil {
-			// component 2 doesn't decode with cid, so it must be a hostname
-			suboriginRaw = []byte(strings.ToLower(pathComponents[2]))
-		} else {
-			suboriginRaw = cidDecoded.Bytes()
-		}
-
-		base32Encoded, err := multibase.Encode(multibase.Base32, suboriginRaw)
-		if err != nil {
-			internalWebError(w, err)
-			return
-		}
-
-		suborigin := pathComponents[1] + "000" + strings.ToLower(base32Encoded)
-		w.Header().Set("Suborigin", suborigin)
-	}
-
-	// set these headers _after_ the error, for we may just not have it
-	// and dont want the client to cache a 500 response...
-	// and only if it's /btfs!
-	// TODO: break this out when we split /btfs /btns routes.
-=======
-	i.addUserHeaders(w) // ok, _now_ write user's headers.
-	w.Header().Set("X-IPFS-Path", urlPath)
-	w.Header().Set("Etag", etag)
-
-	// set these headers _after_ the error, for we may just not have it
-	// and don't want the client to cache a 500 response...
-	// and only if it's /ipfs!
-	// TODO: break this out when we split /ipfs /ipns routes.
->>>>>>> 8431e2e8
+		if !i.setupEntityTag(w, r, resolvedPath, urlPath, ok) {
+			return
+		}
+	}
+
 	modtime := time.Now()
 
 	if f, ok := dr.(files.File); ok {
@@ -444,7 +337,6 @@
 		return
 	}
 
-<<<<<<< HEAD
 	if !isReedSolomonSubdirOrFile {
 		idx, err := i.api.Unixfs().Get(r.Context(), ipath.Join(resolvedPath, "index.html"))
 		switch err.(type) {
@@ -453,21 +345,9 @@
 			goget := r.URL.Query().Get("go-get") == "1"
 			if dirwithoutslash && !goget {
 				// See comment above where originalUrlPath is declared.
-				http.Redirect(w, r, originalUrlPath+"/", 302)
+				http.Redirect(w, r, originalUrlPath+"/", http.StatusFound)
 				return
 			}
-=======
-	idx, err := i.api.Unixfs().Get(r.Context(), ipath.Join(resolvedPath, "index.html"))
-	switch err.(type) {
-	case nil:
-		dirwithoutslash := urlPath[len(urlPath)-1] != '/'
-		goget := r.URL.Query().Get("go-get") == "1"
-		if dirwithoutslash && !goget {
-			// See comment above where originalUrlPath is declared.
-			http.Redirect(w, r, originalUrlPath+"/", 302)
-			return
-		}
->>>>>>> 8431e2e8
 
 			f, ok := idx.(files.File)
 			if !ok {
@@ -476,7 +356,7 @@
 			}
 
 			// write to request
-			http.ServeContent(w, r, "index.html", modtime, f)
+			i.serveFile(w, r, "index.html", modtime, f)
 			return
 		case resolver.ErrNoLink:
 			// no index.html; noop
@@ -484,25 +364,25 @@
 			internalWebError(w, err)
 			return
 		}
-<<<<<<< HEAD
-=======
-
-		// write to request
-		i.serveFile(w, r, "index.html", modtime, f)
-		return
-	case resolver.ErrNoLink:
-		// no index.html; noop
-	default:
-		internalWebError(w, err)
-		return
->>>>>>> 8431e2e8
-	}
-
+	}
+
+	// See statusResponseWriter.WriteHeader
+	// and https://github.com/ipfs/go-ipfs/issues/7164
+	// Note: this needs to occur before listingTemplate.Execute otherwise we get
+	// superfluous response.WriteHeader call from prometheus/client_golang
+	if w.Header().Get("Location") != "" {
+		w.WriteHeader(http.StatusMovedPermanently)
+		return
+	}
+
+	// A HTML directory index will be presented, be sure to set the correct
+	// type instead of relying on autodetection (which may fail).
+	w.Header().Set("Content-Type", "text/html")
 	if r.Method == http.MethodHead {
 		return
 	}
 
-	// storage for directory list
+	// storage for directory listing
 	var dirListing []directoryItem
 	dirit := dir.Entries()
 	dirit.BreadthFirstTraversal()
@@ -525,7 +405,7 @@
 	// Put the current Reed-Solomon directory entry to the cache
 	// if it is Reed-Solomon root directory.
 	if !isReedSolomonSubdirOrFile && dir.IsReedSolomon() {
-		dr, err := i.api.Unixfs().Get(context.Background(), resolvedPath)
+		dr, err := i.api.Unixfs().Get(r.Context(), resolvedPath)
 		if err != nil {
 			webError(w, "btfs cat "+escapedURLPath, err, http.StatusNotFound)
 			return
@@ -545,13 +425,8 @@
 	// https://github.com/ipfs/go-ipfs/issues/1365
 	var backLink string = originalUrlPath
 
-<<<<<<< HEAD
 	// don't go further up than /btfs/$hash/
-	pathSplit := ipfspath.SplitList(backLink)
-=======
-	// don't go further up than /ipfs/$hash/
 	pathSplit := path.SplitList(urlPath)
->>>>>>> 8431e2e8
 	switch {
 	// keep backlink
 	case len(pathSplit) == 3: // url: /btfs/$hash
@@ -568,23 +443,7 @@
 		}
 	}
 
-<<<<<<< HEAD
-	// strip /btfs/$hash from backlink if IPNSHostnameOption touched the path.
-	if ipnsHostname {
-		backLink = prefix + "/"
-		if len(pathSplit) > 5 {
-			// also strip the trailing segment, because it's a backlink
-			backLinkParts := pathSplit[3 : len(pathSplit)-2]
-			backLink += ipfspath.Join(backLinkParts) + "/"
-		}
-	}
-
-=======
->>>>>>> 8431e2e8
-	var hash string
-	if !strings.HasPrefix(urlPath, ipfsPathPrefix) {
-		hash = resolvedPath.Cid().String()
-	}
+	hash := resolvedPath.Cid().String()
 
 	// See comment above where originalUrlPath is declared.
 	tplData := listingTemplateData{
@@ -592,15 +451,6 @@
 		Path:     originalUrlPath,
 		BackLink: backLink,
 		Hash:     hash,
-	}
-
-	// See statusResponseWriter.WriteHeader
-	// and https://github.com/ipfs/go-ipfs/issues/7164
-	// Note: this needs to occur before listingTemplate.Execute otherwise we get
-	// superfluous response.WriteHeader call from prometheus/client_golang
-	if w.Header().Get("Location") != "" {
-		w.WriteHeader(http.StatusMovedPermanently)
-		return
 	}
 
 	err = listingTemplate.Execute(w, tplData)
@@ -847,9 +697,9 @@
 	return &d, true, nil
 }
 
-func (i *gatewayHandler) resolveAndGetFilesNode(
-	ctx context.Context, w http.ResponseWriter, r *http.Request, pp ipath.Path, escPath string) (ipath.Resolved, files.Node, error) {
-	// Resolve path to the final DAG node for the ETag
+// resolveAndGetFileNode combines resolution nd getting node on the gateway handler
+func (i *gatewayHandler) resolveAndGetFilesNode(ctx context.Context,
+	w http.ResponseWriter, r *http.Request, pp ipath.Path, escPath string) (ipath.Resolved, files.Node, error) {
 	resolvedPath, err := i.api.ResolvePath(ctx, pp)
 	switch err {
 	case nil:
@@ -857,6 +707,9 @@
 		webError(w, "btfs resolve -r "+escPath, err, http.StatusServiceUnavailable)
 		return nil, nil, err
 	default:
+		if i.servePretty404IfPresent(w, r, parsedPath) {
+			return nil, nil, err
+		}
 		webError(w, "btfs resolve -r "+escPath, err, http.StatusNotFound)
 		return nil, nil, err
 	}
@@ -870,7 +723,9 @@
 	return resolvedPath, dr, nil
 }
 
-func (i *gatewayHandler) isTopLevelEntryPath(r *http.Request, path string) (bool, error) {
+// isTopLevelEntryPath checks to see if the node being resolved is a root path/directory
+func (i *gatewayHandler) isTopLevelEntryPath(w http.ResponseWriter, r *http.Request,
+	path string) (bool, error) {
 	path = gopath.Clean(path)
 	parts := strings.Split(path, "/")
 
@@ -883,28 +738,43 @@
 		return len(parts) == 3 && parts[2] != "", nil
 	case "btns":
 		ipfpath, err = i.api.ResolveIpnsPath(r.Context(), ipath.New(path))
-		if err == resolve.ErrNoNamesys {
+		if err == resolve.ErrNoNamesys || err == coreiface.ErrOffline {
+			webError(w, "btfs resolve -r ", path, coreiface.ErrOffline, http.StatusServiceUnavailable)
 			return false, coreiface.ErrOffline
-		} else if err != nil {
-			return false, err
+		}
+		if err != nil {
+			break
 		}
 		return len(ipfpath.Segments()) == 2 && ipfpath.Segments()[1] != "", nil
 	default:
-		return false, fmt.Errorf("unsupported path namespace: [%s]", parts[1])
-	}
-}
-
-func (i *gatewayHandler) setupEntityTag(
-	w http.ResponseWriter, r *http.Request, resolvedPath ipath.Resolved, urlPath string) {
-	etag := "\"" + resolvedPath.Cid().String() + "\""
-	if r.Header.Get("If-None-Match") == etag || r.Header.Get("If-None-Match") == "W/"+etag {
+		err = fmt.Errorf("unsupported path namespace: [%s]", parts[1])
+	}
+	if i.servePretty404IfPresent(w, r, path) {
+		return false, err
+	}
+	webError(w, "btfs resolve -r "+path, err, http.StatusNotFound)
+	return false, err
+}
+
+// setupEntityTag sets the ETag according to resolved path and url path
+func (i *gatewayHandler) setupEntityTag(w http.ResponseWriter, r *http.Request,
+	resolvedPath ipath.Resolved, urlPath string, isDir bool) bool {
+	if isDir && assets.BindataVersionHash != "" {
+		responseEtag = `"DirIndex-` + assets.BindataVersionHash + `_CID-` + resolvedPath.Cid().String() + `"`
+	} else {
+		responseEtag = `"` + resolvedPath.Cid().String() + `"`
+	}
+
+	// Check etag sent back to us
+	if r.Header.Get("If-None-Match") == responseEtag || r.Header.Get("If-None-Match") == `W/`+responseEtag {
 		w.WriteHeader(http.StatusNotModified)
-		return
+		return false
 	}
 
 	i.addUserHeaders(w) // ok, _now_ write user's headers.
-	w.Header().Set("X-IPFS-Path", urlPath)
-	w.Header().Set("Etag", etag)
+	w.Header().Set("X-BTFS-Path", urlPath)
+	w.Header().Set("Etag", responseEtag)
+	return true
 }
 
 func webError(w http.ResponseWriter, message string, err error, defaultCode int) {
