--- conflicted
+++ resolved
@@ -1,13 +1,8 @@
 package remote
 
 type Call interface {
-<<<<<<< HEAD
 	CallGet(string, []string) ([]byte, error)
 	CallPost()
-=======
-	CallGet(string, []string) (map[string]interface{}, error)
-	CallPost() // TODO
->>>>>>> cdcc9e4e
 }
 
 // Must exist here to avoid circular dependency from
