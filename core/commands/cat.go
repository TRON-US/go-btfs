package commands

import (
	"context"
	"fmt"
	"github.com/ipfs/interface-go-ipfs-core/options"
	"io"
	"os"

	"github.com/TRON-US/go-btfs/core/commands/cmdenv"

	"github.com/TRON-US/go-btfs-cmds"
	"github.com/ipfs/go-ipfs-files"
	"github.com/ipfs/interface-go-ipfs-core"
	"github.com/ipfs/interface-go-ipfs-core/path"
)

const (
	progressBarMinSize = 1024 * 1024 * 8 // show progress bar for outputs > 8MiB
	offsetOptionName   = "offset"
	lengthOptionName   = "length"
)

var CatCmd = &cmds.Command{
	Helptext: cmds.HelpText{
		Tagline:          "Show BTFS object data.",
		ShortDescription: "Displays the data contained by an BTFS or BTNS object(s) at the given path.",
	},

	Arguments: []cmds.Argument{
		cmds.StringArg("btfs-path", true, true, "The path to the BTFS object(s) to be outputted.").EnableStdin(),
	},
	Options: []cmds.Option{
		cmds.Int64Option(offsetOptionName, "o", "Byte offset to begin reading from."),
		cmds.Int64Option(lengthOptionName, "l", "Maximum number of bytes to read."),
		cmds.BoolOption(decryptName, "Decrypt the file."),
		cmds.StringOption(privateKeyName, "The private key to decrypt file."),
	},
	Run: func(req *cmds.Request, res cmds.ResponseEmitter, env cmds.Environment) error {
		api, err := cmdenv.GetApi(env, req)
		if err != nil {
			return err
		}

		offset, _ := req.Options[offsetOptionName].(int64)
		if offset < 0 {
			return fmt.Errorf("cannot specify negative offset")
		}

		max, found := req.Options[lengthOptionName].(int64)

		if max < 0 {
			return fmt.Errorf("cannot specify negative length")
		}
		if !found {
			max = -1
		}

		err = req.ParseBodyArgs()
		if err != nil {
			return err
		}

		readers, length, err := cat(req.Context, api, req.Arguments, int64(offset), int64(max), req.Options)
		if err != nil {
			return err
		}

		/*
			if err := corerepo.ConditionalGC(req.Context, node, length); err != nil {
				re.SetError(err, cmds.ErrNormal)
				return
			}
		*/

		res.SetLength(length)
		reader := io.MultiReader(readers...)

		// Since the reader returns the error that a block is missing, and that error is
		// returned from io.Copy inside Emit, we need to take Emit errors and send
		// them to the client. Usually we don't do that because it means the connection
		// is broken or we supplied an illegal argument etc.
		return res.Emit(reader)
	},
	PostRun: cmds.PostRunMap{
		cmds.CLI: func(res cmds.Response, re cmds.ResponseEmitter) error {
			if res.Length() > 0 && res.Length() < progressBarMinSize {
				return cmds.Copy(re, res)
			}

			for {
				v, err := res.Next()
				if err != nil {
					if err == io.EOF {
						return nil
					}
					return err
				}

				switch val := v.(type) {
				case io.Reader:
					bar, reader := progressBarForReader(os.Stderr, val, int64(res.Length()))
					bar.Start()

					err = re.Emit(reader)
					if err != nil {
						return err
					}
				default:
					log.Warningf("cat postrun: received unexpected type %T", val)
				}
			}

		},
	},
}

<<<<<<< HEAD
func cat(ctx context.Context, api iface.CoreAPI, paths []string, offset int64,
	max int64, opts cmds.OptMap) ([]io.Reader, uint64, error) {
=======
func cat(ctx context.Context, api iface.CoreAPI, paths []string, offset int64, max int64, opts cmds.OptMap) ([]io.Reader, uint64, error) {
>>>>>>> a60f4b14
	readers := make([]io.Reader, 0, len(paths))
	length := uint64(0)
	if max == 0 {
		return nil, 0, nil
	}

	if opts[decryptName] == nil {
		opts[decryptName] = false
	}
	if opts[privateKeyName] == nil {
		opts[privateKeyName] = ""
	}
	getOptions := []options.UnixfsGetOption{
		options.Unixfs.Decrypt(opts[decryptName].(bool)),
		options.Unixfs.PrivateKey(opts[privateKeyName].(string)),
	}

	for _, p := range paths {
		f, err := api.Unixfs().Get(ctx, path.New(p), getOptions...)
		if err != nil {
			return nil, 0, err
		}
		var file files.File
		switch f := f.(type) {
		case files.File:
			file = f
		case files.Directory:
			return nil, 0, iface.ErrIsDir
		default:
			return nil, 0, iface.ErrNotSupported
		}

		fsize, err := file.Size()
		if err != nil {
			return nil, 0, err
		}

		if offset > fsize {
			offset = offset - fsize
			continue
		}

		var count int64
		if opts[decryptName] != nil && opts[decryptName].(bool) {
			count = 0
		} else {
			count, err = file.Seek(offset, io.SeekStart)
		}
		if err != nil {
			return nil, 0, err
		}
		offset = 0

		fsize, err = file.Size()
		if err != nil {
			return nil, 0, err
		}

		size := uint64(fsize - count)
		length += size
		if max > 0 && length >= uint64(max) {
			var r io.Reader = file
			if overshoot := int64(length - uint64(max)); overshoot != 0 {
				r = io.LimitReader(file, int64(size)-overshoot)
				length = uint64(max)
			}
			readers = append(readers, r)
			break
		}
		readers = append(readers, file)
	}
	return readers, length, nil
}<|MERGE_RESOLUTION|>--- conflicted
+++ resolved
@@ -110,17 +110,11 @@
 					log.Warningf("cat postrun: received unexpected type %T", val)
 				}
 			}
-
 		},
 	},
 }
 
-<<<<<<< HEAD
-func cat(ctx context.Context, api iface.CoreAPI, paths []string, offset int64,
-	max int64, opts cmds.OptMap) ([]io.Reader, uint64, error) {
-=======
 func cat(ctx context.Context, api iface.CoreAPI, paths []string, offset int64, max int64, opts cmds.OptMap) ([]io.Reader, uint64, error) {
->>>>>>> a60f4b14
 	readers := make([]io.Reader, 0, len(paths))
 	length := uint64(0)
 	if max == 0 {
@@ -143,6 +137,7 @@
 		if err != nil {
 			return nil, 0, err
 		}
+
 		var file files.File
 		switch f := f.(type) {
 		case files.File:
