package commands

import (
	"errors"

	cmdenv "github.com/TRON-US/go-btfs/core/commands/cmdenv"
	dag "github.com/TRON-US/go-btfs/core/commands/dag"
	name "github.com/TRON-US/go-btfs/core/commands/name"
	ocmd "github.com/TRON-US/go-btfs/core/commands/object"
	"github.com/TRON-US/go-btfs/core/commands/storage"
	"github.com/TRON-US/go-btfs/core/commands/storage/challenge"
	"github.com/TRON-US/go-btfs/core/commands/storage/upload/upload"
	unixfs "github.com/TRON-US/go-btfs/core/commands/unixfs"

	cmds "github.com/TRON-US/go-btfs-cmds"
	logging "github.com/ipfs/go-log"
)

var log = logging.Logger("core/commands")

var ErrNotOnline = errors.New("this command must be run in online mode. Try running 'btfs daemon' first")

const (
	ConfigOption  = "config"
	DebugOption   = "debug"
	LocalOption   = "local" // DEPRECATED: use OfflineOption
	OfflineOption = "offline"
	ApiOption     = "api"
)

var Root = &cmds.Command{
	Helptext: cmds.HelpText{
		Tagline:  "Global p2p merkle-dag filesystem.",
		Synopsis: "btfs [--config=<config> | -c] [--debug | -D] [--help] [-h] [--api=<api>] [--offline] [--cid-base=<base>] [--upgrade-cidv0-in-output] [--encoding=<encoding> | --enc] [--timeout=<timeout>] <command> ...",
		Subcommands: `
BASIC COMMANDS
  init          Initialize btfs local configuration
  add <path>    Add a file to BTFS
  cat <ref>     Show BTFS object data
  get <ref>     Download BTFS objects
  ls <ref>      List links from an object
  refs <ref>    List hashes of links from an object

BTFS COMMANDS
  storage       Manage client and host storage features

DATA STRUCTURE COMMANDS
  block         Interact with raw blocks in the datastore
  object        Interact with raw dag nodes
  files         Interact with objects as if they were a unix filesystem
  dag           Interact with IPLD documents (experimental)
  metadata      Interact with metadata for BTFS files

ADVANCED COMMANDS
  daemon        Start a long-running daemon process
<<<<<<< HEAD
  mount         Mount an BTFS read-only mountpoint
=======
  mount         Mount an IPFS read-only mount point
>>>>>>> d6e036a8
  resolve       Resolve any type of name
  name          Publish and resolve BTNS names
  key           Create and list BTNS name keypairs
  dns           Resolve DNS links
  pin           Pin objects to local storage
  repo          Manipulate the BTFS repository
  stats         Various operational stats
  p2p           Libp2p stream mounting
  filestore     Manage the filestore (experimental)

NETWORK COMMANDS
  id            Show info about BTFS peers
  bootstrap     Add or remove bootstrap peers
  swarm         Manage connections to the p2p network
  dht           Query the DHT for values or peers
  ping          Measure the latency of a connection
  diag          Print diagnostics

TOOL COMMANDS
  config        Manage configuration
  version       Show btfs version information
  commands      List all available commands
  cid           Convert and discover properties of CIDs
  log           Manage and show logs of running daemon

Use 'btfs <command> --help' to learn more about each command.

btfs uses a repository in the local file system. By default, the repo is
located at ~/.btfs. To change the repo location, set the $BTFS_PATH
environment variable:

  export BTFS_PATH=/path/to/btfsrepo

EXIT STATUS

The CLI will exit with one of the following values:

0     Successful execution.
1     Failed executions.
`,
	},
	Options: []cmds.Option{
		cmds.StringOption(ConfigOption, "c", "Path to the configuration file to use."),
		cmds.BoolOption(DebugOption, "D", "Operate in debug mode."),
		cmds.BoolOption(cmds.OptLongHelp, "Show the full command help text."),
		cmds.BoolOption(cmds.OptShortHelp, "Show a short version of the command help text."),
		cmds.BoolOption(LocalOption, "L", "Run the command locally, instead of using the daemon. DEPRECATED: use --offline."),
		cmds.BoolOption(OfflineOption, "Run the command offline."),
		cmds.StringOption(ApiOption, "Use a specific API instance (defaults to /ip4/127.0.0.1/tcp/5001)"),

		// global options, added to every command
		cmdenv.OptionCidBase,
		cmdenv.OptionUpgradeCidV0InOutput,

		cmds.OptionEncodingType,
		cmds.OptionStreamChannels,
		cmds.OptionTimeout,
	},
}

// commandsDaemonCmd is the "btfs commands" command for daemon
var CommandsDaemonCmd = CommandsCmd(Root)

var rootSubcommands = map[string]*cmds.Command{
	"add":       AddCmd,
	"bitswap":   BitswapCmd,
	"block":     BlockCmd,
	"cat":       CatCmd,
	"commands":  CommandsDaemonCmd,
	"files":     FilesCmd,
	"filestore": FileStoreCmd,
	"get":       GetCmd,
	"pubsub":    PubsubCmd,
	"repo":      RepoCmd,
	"stats":     StatsCmd,
	"bootstrap": BootstrapCmd,
	"config":    ConfigCmd,
	"dag":       dag.DagCmd,
	"dht":       DhtCmd,
	"diag":      DiagCmd,
	"dns":       DNSCmd,
	"id":        IDCmd,
	"key":       KeyCmd,
	"log":       LogCmd,
	"ls":        LsCmd,
	"mount":     MountCmd,
	"name":      name.NameCmd,
	"object":    ocmd.ObjectCmd,
	"pin":       PinCmd,
	"ping":      PingCmd,
	"p2p":       P2PCmd,
	"refs":      RefsCmd,
	"resolve":   ResolveCmd,
	"swarm":     SwarmCmd,
	"tar":       TarCmd,
	"file":      unixfs.UnixFSCmd,
	"urlstore":  urlStoreCmd,
	"version":   VersionCmd,
	"shutdown":  daemonShutdownCmd,
	"restart":   restartCmd,
	"cid":       CidCmd,
	"rm":        RmCmd,
	"storage":   storage.StorageCmd,
	"metadata":  MetadataCmd,
	"guard":     GuardCmd,
	"wallet":    WalletCmd,
	"tron":      TronCmd,
	//"update":    ExternalBinary(),
}

// RootRO is the readonly version of Root
var RootRO = &cmds.Command{}

var CommandsDaemonROCmd = CommandsCmd(RootRO)

// RefsROCmd is `btfs refs` command
var RefsROCmd = &cmds.Command{}

// VersionROCmd is `btfs version` command (without deps).
var VersionROCmd = &cmds.Command{}

var rootROSubcommands = map[string]*cmds.Command{
	"commands": CommandsDaemonROCmd,
	"cat":      CatCmd,
	"block": &cmds.Command{
		Subcommands: map[string]*cmds.Command{
			"stat": blockStatCmd,
			"get":  blockGetCmd,
		},
	},
	"get": GetCmd,
	"dns": DNSCmd,
	"ls":  LsCmd,
	"name": {
		Subcommands: map[string]*cmds.Command{
			"resolve": name.IpnsCmd,
		},
	},
	"object": {
		Subcommands: map[string]*cmds.Command{
			"data":  ocmd.ObjectDataCmd,
			"links": ocmd.ObjectLinksCmd,
			"get":   ocmd.ObjectGetCmd,
			"stat":  ocmd.ObjectStatCmd,
		},
	},
	"dag": {
		Subcommands: map[string]*cmds.Command{
			"get":     dag.DagGetCmd,
			"resolve": dag.DagResolveCmd,
		},
	},
	"resolve": ResolveCmd,
}

// RootRemote is the remote-facing version of Root
var RootRemote = &cmds.Command{}

var rootRemoteSubcommands = map[string]*cmds.Command{
	"storage": &cmds.Command{
		Subcommands: map[string]*cmds.Command{
			"challenge": &cmds.Command{
				Subcommands: map[string]*cmds.Command{
					"response": challenge.StorageChallengeResponseCmd,
				},
			},
			"upload": &cmds.Command{
				Subcommands: map[string]*cmds.Command{
					"init":         upload.StorageUploadInitCmd,
					"recvcontract": upload.StorageUploadRecvContractCmd,
				},
			},
		},
	},
}

func init() {
	Root.ProcessHelp()
	*RootRO = *Root
	*RootRemote = *Root

	// this was in the big map definition above before,
	// but if we leave it there lgc.NewCommand will be executed
	// before the value is updated (:/sanitize readonly refs command/)

	// sanitize readonly refs command
	*RefsROCmd = *RefsCmd
	RefsROCmd.Subcommands = map[string]*cmds.Command{}
	rootROSubcommands["refs"] = RefsROCmd

	// sanitize readonly version command (no need to expose precise deps)
	*VersionROCmd = *VersionCmd
	VersionROCmd.Subcommands = map[string]*cmds.Command{}
	rootROSubcommands["version"] = VersionROCmd
	// also sanitize remote version command
	rootRemoteSubcommands["version"] = VersionROCmd

	Root.Subcommands = rootSubcommands
	RootRO.Subcommands = rootROSubcommands
	RootRemote.Subcommands = rootRemoteSubcommands
}

type MessageOutput struct {
	Message string
}<|MERGE_RESOLUTION|>--- conflicted
+++ resolved
@@ -53,11 +53,7 @@
 
 ADVANCED COMMANDS
   daemon        Start a long-running daemon process
-<<<<<<< HEAD
-  mount         Mount an BTFS read-only mountpoint
-=======
-  mount         Mount an IPFS read-only mount point
->>>>>>> d6e036a8
+  mount         Mount an BTFS read-only mount point
   resolve       Resolve any type of name
   name          Publish and resolve BTNS names
   key           Create and list BTNS name keypairs
