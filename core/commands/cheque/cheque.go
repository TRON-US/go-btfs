--- conflicted
+++ resolved
@@ -44,9 +44,6 @@
 Chequebook services include issue cheque to peer, receive cheque and store operations.`,
 	},
 	Subcommands: map[string]*cmds.Command{
-<<<<<<< HEAD
-		"cash": CashChequeCmd,
-
 		"send": SendChequeCmd,
 		"sendlist": ListSendChequesCmd,
 
@@ -55,12 +52,9 @@
 
 		"receive-history-peer": ChequeReceiveHistoryPeerCmd,
 		"receive-history-list": ChequeReceiveHistoryListCmd,
-=======
+
 		"cash":    CashChequeCmd,
-		"list":    ListChequeCmd,
-		"history": ChequeHistoryCmd,
 		"price":   StorePriceCmd,
-		//"info": ChequeInfo,
 	},
 }
 
@@ -80,17 +74,6 @@
 		})
 	},
 	Type: StorePriceRet{},
-}
-
-var ChequeHistoryCmd = &cmds.Command{
-	Helptext: cmds.HelpText{
-		Tagline: "Display the cheque records.",
-	},
-	Subcommands: map[string]*cmds.Command{
-		//"send":    ChequeSendHistoryCmd,
-		"receive": ChequeReceiveHistoryCmd,
->>>>>>> d947d839
-	},
 }
 
 var CashChequeCmd = &cmds.Command{
