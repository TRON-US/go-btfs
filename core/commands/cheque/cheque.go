package cheque

import (
	"fmt"
	"io"
	"math/big"
	"time"

	cmds "github.com/TRON-US/go-btfs-cmds"
	"github.com/TRON-US/go-btfs/chain"
	"github.com/TRON-US/go-btfs/settlement/swap/chequebook"
	"golang.org/x/net/context"
)

type StorePriceRet struct {
	Price string `json:"price"`
}

type CashChequeRet struct {
	TxHash string
}

type cheque struct {
	PeerID      string
	Beneficiary string
	Chequebook  string
	Payout      *big.Int
}

type ListChequeRet struct {
	Cheques []cheque
	Len     int
}

type ChequeRecords struct {
	Records []chequebook.ChequeRecord
	Len     int
}

var ChequeCmd = &cmds.Command{
	Helptext: cmds.HelpText{
		Tagline: "Interact with chequebook services on BTFS.",
		ShortDescription: `
Chequebook services include issue cheque to peer, receive cheque and store operations.`,
	},
	Subcommands: map[string]*cmds.Command{
		"cash":        CashChequeCmd,
<<<<<<< HEAD
		"cashstatus":  ChequeCashStatusCmd,
		"list":        ListChequeCmd,
		"history":     ChequeHistoryCmd,
=======
>>>>>>> 73ffcb1d
		"price":       StorePriceCmd,
		"prewithdraw": PreWithdrawCmd,
		//"info":      ChequeInfo,

		"send": SendChequeCmd,
		"sendlist": ListSendChequesCmd,
		"receive": ReceiveChequeCmd,
		"receivelist": ListReceiveChequeCmd,
		"receive-history-peer": ChequeReceiveHistoryPeerCmd,
		"receive-history-list": ChequeReceiveHistoryListCmd,
	},
}

var StorePriceCmd = &cmds.Command{
	Helptext: cmds.HelpText{
		Tagline: "Get btfs store price.",
	},
	RunTimeout: 5 * time.Minute,
	Run: func(req *cmds.Request, res cmds.ResponseEmitter, env cmds.Environment) error {
		price, err := chain.SettleObject.OracleService.GetPrice(context.Background())
		if err != nil {
			return err
		}

		return cmds.EmitOnce(res, &StorePriceRet{
			Price: price.String(),
		})
	},
	Type: StorePriceRet{},
}

var CashChequeCmd = &cmds.Command{
	Helptext: cmds.HelpText{
		Tagline: "Cash a cheque by peerID.",
	},
	Arguments: []cmds.Argument{
		cmds.StringArg("peer-id", true, false, "Peer id tobe cashed."),
	},
	RunTimeout: 5 * time.Minute,
	Run: func(req *cmds.Request, res cmds.ResponseEmitter, env cmds.Environment) error {

		// get the peer id
		peerID := req.Arguments[0]
		tx_hash, err := chain.SettleObject.SwapService.CashCheque(req.Context, peerID)
		if err != nil {
			return err
		}

		return cmds.EmitOnce(res, &CashChequeRet{
			TxHash: tx_hash.String(),
		})
	},
	Type: CashChequeRet{},
	Encoders: cmds.EncoderMap{
		cmds.Text: cmds.MakeTypedEncoder(func(req *cmds.Request, w io.Writer, out *CashChequeRet) error {
			_, err := fmt.Fprintf(w, "the hash of transaction: %s", out.TxHash)
			return err
		}),
	},
}


var PreWithdrawCmd = &cmds.Command{
	Helptext: cmds.HelpText{
		Tagline: "Pre withdraw chequebook balance",
	},

	RunTimeout: 5 * time.Minute,
	Run: func(req *cmds.Request, res cmds.ResponseEmitter, env cmds.Environment) error {
		tx_hash, err := chain.SettleObject.ChequebookService.PreWithdraw(req.Context)
		if err != nil {
			return err
		}

		return cmds.EmitOnce(res, &CashChequeRet{
			TxHash: tx_hash.String(),
		})
	},
	Type: CashChequeRet{},
	Encoders: cmds.EncoderMap{
		cmds.Text: cmds.MakeTypedEncoder(func(req *cmds.Request, w io.Writer, out *CashChequeRet) error {
			_, err := fmt.Fprintf(w, "the hash of transaction: %s", out.TxHash)
			return err
		}),
	},
}<|MERGE_RESOLUTION|>--- conflicted
+++ resolved
@@ -45,20 +45,15 @@
 	},
 	Subcommands: map[string]*cmds.Command{
 		"cash":        CashChequeCmd,
-<<<<<<< HEAD
 		"cashstatus":  ChequeCashStatusCmd,
-		"list":        ListChequeCmd,
-		"history":     ChequeHistoryCmd,
-=======
->>>>>>> 73ffcb1d
 		"price":       StorePriceCmd,
 		"prewithdraw": PreWithdrawCmd,
 		//"info":      ChequeInfo,
 
-		"send": SendChequeCmd,
-		"sendlist": ListSendChequesCmd,
-		"receive": ReceiveChequeCmd,
-		"receivelist": ListReceiveChequeCmd,
+		"send":                 SendChequeCmd,
+		"sendlist":             ListSendChequesCmd,
+		"receive":              ReceiveChequeCmd,
+		"receivelist":          ListReceiveChequeCmd,
 		"receive-history-peer": ChequeReceiveHistoryPeerCmd,
 		"receive-history-list": ChequeReceiveHistoryListCmd,
 	},
@@ -112,7 +107,6 @@
 	},
 }
 
-
 var PreWithdrawCmd = &cmds.Command{
 	Helptext: cmds.HelpText{
 		Tagline: "Pre withdraw chequebook balance",
