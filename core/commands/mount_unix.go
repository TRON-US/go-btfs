// +build !windows,!nofuse

package commands

import (
	"fmt"
	"io"

	cmdenv "github.com/TRON-US/go-btfs/core/commands/cmdenv"
	nodeMount "github.com/TRON-US/go-btfs/fuse/node"

<<<<<<< HEAD
	cmds "github.com/TRON-US/go-btfs-cmds"
	config "github.com/TRON-US/go-btfs-config"
=======
	cmds "github.com/ipfs/go-ipfs-cmds"
	config "github.com/ipfs/go-ipfs-config"
>>>>>>> 8431e2e8
)

const (
	mountIPFSPathOptionName = "btfs-path"
	mountIPNSPathOptionName = "btns-path"
)

var MountCmd = &cmds.Command{
	Helptext: cmds.HelpText{
<<<<<<< HEAD
		Tagline: "Mounts BTFS to the filesystem (read-only).",
=======
		Tagline: "Mounts IPFS to the filesystem (read-only).",
>>>>>>> 8431e2e8
		ShortDescription: `
Mount BTFS at a read-only mountpoint on the OS (default: /btfs and /btns).
All BTFS objects will be accessible under that directory. Note that the
root will not be listable, as it is virtual. Access known paths directly.

You may have to create /btfs and /btns before using 'btfs mount':

> sudo mkdir /btfs /btns
> sudo chown $(whoami) /btfs /btns
> btfs daemon &
> btfs mount
`,
		LongDescription: `
<<<<<<< HEAD
Mount BTFS at a read-only mountpoint on the OS. The default, /btfs and /btns,
are set in the configuration file, but can be overriden by the options.
All BTFS objects will be accessible under this directory. Note that the
=======
Mount IPFS at a read-only mountpoint on the OS. The default, /ipfs and /ipns,
are set in the configuration file, but can be overridden by the options.
All IPFS objects will be accessible under this directory. Note that the
>>>>>>> 8431e2e8
root will not be listable, as it is virtual. Access known paths directly.

You may have to create /btfs and /btns before using 'btfs mount':

> sudo mkdir /btfs /btns
> sudo chown $(whoami) /btfs /btns
> btfs daemon &
> btfs mount

Example:

# setup
> mkdir foo
> echo "baz" > foo/bar
> btfs add -r foo
added QmWLdkp93sNxGRjnFHPaYg8tCQ35NBY3XPn6KiETd3Z4WR foo/bar
added QmSh5e7S6fdcu75LAbXNZAFY2nGyZUJXyLCJDvn2zRkWyC foo
> btfs ls QmSh5e7S6fdcu75LAbXNZAFY2nGyZUJXyLCJDvn2zRkWyC
QmWLdkp93sNxGRjnFHPaYg8tCQ35NBY3XPn6KiETd3Z4WR 12 bar
> btfs cat QmWLdkp93sNxGRjnFHPaYg8tCQ35NBY3XPn6KiETd3Z4WR
baz

# mount
> btfs daemon &
> btfs mount
BTFS mounted at: /btfs
BTNS mounted at: /btns
> cd /btfs/QmSh5e7S6fdcu75LAbXNZAFY2nGyZUJXyLCJDvn2zRkWyC
> ls
bar
> cat bar
baz
> cat /btfs/QmSh5e7S6fdcu75LAbXNZAFY2nGyZUJXyLCJDvn2zRkWyC/bar
baz
> cat /btfs/QmWLdkp93sNxGRjnFHPaYg8tCQ35NBY3XPn6KiETd3Z4WR
baz
`,
	},
	Options: []cmds.Option{
<<<<<<< HEAD
		cmds.StringOption(mountIPFSPathOptionName, "f", "The path where BTFS should be mounted."),
		cmds.StringOption(mountIPNSPathOptionName, "n", "The path where BTNS should be mounted."),
=======
		cmds.StringOption(mountIPFSPathOptionName, "f", "The path where IPFS should be mounted."),
		cmds.StringOption(mountIPNSPathOptionName, "n", "The path where IPNS should be mounted."),
>>>>>>> 8431e2e8
	},
	Run: func(req *cmds.Request, res cmds.ResponseEmitter, env cmds.Environment) error {
		cfg, err := cmdenv.GetConfig(env)
		if err != nil {
			return err
		}

		nd, err := cmdenv.GetNode(env)
		if err != nil {
			return err
		}

		// error if we aren't running node in online mode
		if !nd.IsOnline {
			return ErrNotOnline
		}

		fsdir, found := req.Options[mountIPFSPathOptionName].(string)
		if !found {
			fsdir = cfg.Mounts.IPFS // use default value
		}

		// get default mount points
		nsdir, found := req.Options[mountIPNSPathOptionName].(string)
		if !found {
			nsdir = cfg.Mounts.IPNS // NB: be sure to not redeclare!
		}

		err = nodeMount.Mount(nd, fsdir, nsdir)
		if err != nil {
			return err
		}

		var output config.Mounts
		output.IPFS = fsdir
		output.IPNS = nsdir
		return cmds.EmitOnce(res, &output)
	},
	Type: config.Mounts{},
	Encoders: cmds.EncoderMap{
		cmds.Text: cmds.MakeTypedEncoder(func(req *cmds.Request, w io.Writer, mounts *config.Mounts) error {
			fmt.Fprintf(w, "BTFS mounted at: %s\n", mounts.IPFS)
			fmt.Fprintf(w, "BTNS mounted at: %s\n", mounts.IPNS)

			return nil
		}),
	},
}<|MERGE_RESOLUTION|>--- conflicted
+++ resolved
@@ -9,13 +9,8 @@
 	cmdenv "github.com/TRON-US/go-btfs/core/commands/cmdenv"
 	nodeMount "github.com/TRON-US/go-btfs/fuse/node"
 
-<<<<<<< HEAD
 	cmds "github.com/TRON-US/go-btfs-cmds"
 	config "github.com/TRON-US/go-btfs-config"
-=======
-	cmds "github.com/ipfs/go-ipfs-cmds"
-	config "github.com/ipfs/go-ipfs-config"
->>>>>>> 8431e2e8
 )
 
 const (
@@ -25,11 +20,7 @@
 
 var MountCmd = &cmds.Command{
 	Helptext: cmds.HelpText{
-<<<<<<< HEAD
 		Tagline: "Mounts BTFS to the filesystem (read-only).",
-=======
-		Tagline: "Mounts IPFS to the filesystem (read-only).",
->>>>>>> 8431e2e8
 		ShortDescription: `
 Mount BTFS at a read-only mountpoint on the OS (default: /btfs and /btns).
 All BTFS objects will be accessible under that directory. Note that the
@@ -43,15 +34,9 @@
 > btfs mount
 `,
 		LongDescription: `
-<<<<<<< HEAD
 Mount BTFS at a read-only mountpoint on the OS. The default, /btfs and /btns,
-are set in the configuration file, but can be overriden by the options.
+are set in the configuration file, but can be overridden by the options.
 All BTFS objects will be accessible under this directory. Note that the
-=======
-Mount IPFS at a read-only mountpoint on the OS. The default, /ipfs and /ipns,
-are set in the configuration file, but can be overridden by the options.
-All IPFS objects will be accessible under this directory. Note that the
->>>>>>> 8431e2e8
 root will not be listable, as it is virtual. Access known paths directly.
 
 You may have to create /btfs and /btns before using 'btfs mount':
@@ -91,13 +76,8 @@
 `,
 	},
 	Options: []cmds.Option{
-<<<<<<< HEAD
 		cmds.StringOption(mountIPFSPathOptionName, "f", "The path where BTFS should be mounted."),
 		cmds.StringOption(mountIPNSPathOptionName, "n", "The path where BTNS should be mounted."),
-=======
-		cmds.StringOption(mountIPFSPathOptionName, "f", "The path where IPFS should be mounted."),
-		cmds.StringOption(mountIPNSPathOptionName, "n", "The path where IPNS should be mounted."),
->>>>>>> 8431e2e8
 	},
 	Run: func(req *cmds.Request, res cmds.ResponseEmitter, env cmds.Environment) error {
 		cfg, err := cmdenv.GetConfig(env)
