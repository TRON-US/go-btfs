--- conflicted
+++ resolved
@@ -137,12 +137,10 @@
 		var shardSize int64
 
 		fileHash := req.Arguments[0]
-<<<<<<< HEAD
 		shardHashes, fileSize, shardSize, err = helper.GetShardHashes(ctxParams, fileHash)
-		fmt.Printf("rs get, shardHashes:%v fileSize:%v, shardSize:%v, err:%v \n",
-			shardHashes, fileSize, shardSize, err)
-
-		if len(shardHashes) == 0 && fileSize == -1 && shardSize == -1 &&
+		fmt.Printf("btfs storage upload fileHash: shardHashes:%v fileSize:%v, shardSize:%v, err:%v \n", shardHashes, fileSize, shardSize, err)
+		
+    if len(shardHashes) == 0 && fileSize == -1 && shardSize == -1 &&
 			strings.HasPrefix(err.Error(), "invalid hash: file must be reed-solomon encoded") {
 			if copyNum, ok := req.Options[copyName].(int); ok {
 				shardHashes, fileSize, shardSize, err = helper.GetShardHashesCopy(ctxParams, fileHash, copyNum)
@@ -150,10 +148,6 @@
 					shardHashes, fileSize, shardSize, copyNum, err)
 			}
 		}
-=======
-		shardHashes, fileSize, shardSize, err := helper.GetShardHashes(ctxParams, fileHash)
-		fmt.Println("btfs storage upload fileHash:  shardHashes, fileSize, shardSize --- ", shardHashes, fileSize, shardSize)
->>>>>>> 6084b963
 		if err != nil {
 			return err
 		}
