--- conflicted
+++ resolved
@@ -42,12 +42,7 @@
 				errChan := make(chan error, 2)
 				go func() {
 					tmp := func() error {
-<<<<<<< HEAD
-						escrowCotractBytes, err = renterSignEscrowContract(rss, h, i, host, tp, offlineSigning,
-							renterId, contractId, storageLength)
-=======
 						escrowCotractBytes, err = renterSignEscrowContract(rss, h, i, host, tp, offlineSigning, renterId, contractId, storageLength)
->>>>>>> 1d8b9176
 						if err != nil {
 							log.Errorf("shard %s signs escrow_contract error: %s", h, err.Error())
 							return err
