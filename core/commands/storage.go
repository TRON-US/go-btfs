package commands

import (
	"compress/gzip"
	"context"
	"encoding/json"
	"fmt"
	"strconv"
	"strings"
	"time"

	"github.com/TRON-US/go-btfs/core"
	"github.com/TRON-US/go-btfs/core/commands/cmdenv"
	"github.com/TRON-US/go-btfs/core/commands/storage"
	"github.com/TRON-US/go-btfs/core/corehttp/remote"
	"github.com/TRON-US/go-btfs/core/hub"
	"github.com/TRON-US/go-btfs/core/ledger"
	ledgerPb "github.com/TRON-US/go-btfs/core/ledger/pb"

	cmds "github.com/TRON-US/go-btfs-cmds"
	coreiface "github.com/TRON-US/interface-go-btfs-core"
	"github.com/TRON-US/interface-go-btfs-core/path"
	"github.com/gogo/protobuf/proto"
	cidlib "github.com/ipfs/go-cid"
	ds "github.com/ipfs/go-datastore"
	"github.com/ipfs/go-datastore/query"
	ic "github.com/libp2p/go-libp2p-core/crypto"
	"github.com/libp2p/go-libp2p-core/peer"
	"github.com/tron-us/go-btfs-common/info"
)

const (
	leafHashOptionName            = "leaf-hash"
	uploadPriceOptionName         = "price"
	replicationFactorOptionName   = "replication-factor"
	hostSelectModeOptionName      = "host-select-mode"
	hostSelectionOptionName       = "host-selection"
	hostInfoModeOptionName        = "host-info-mode"
	hostSyncModeOptionName        = "host-sync-mode"
	hostStoragePriceOptionName    = "host-storage-price"
	hostBandwidthPriceOptionName  = "host-bandwidth-price"
	hostCollateralPriceOptionName = "host-collateral-price"
	hostBandwidthLimitOptionName  = "host-bandwidth-limit"
	hostStorageTimeMinOptionName  = "host-storage-time-min"

	hostStorePrefix       = "/hosts/"        // from btfs-hub
	hostStorageInfoPrefix = "/host_storage/" // self or from network

	defaultRepFactor = 3
	// session status
	initStatus     = "init"
	uploadStatus   = "upload"
	completeStatus = "complete"
	errStatus      = "error"

	// chunk state
	initState      = 0
	uploadState    = 1
	challengeState = 2
	solveState     = 3
	verifyState    = 4
	paymentState   = 5
	completeState  = 6

	// retry limit
	RetryLimit = 3
	FailLimit  = 3
)

func GetHostStorageKey(pid string) ds.Key {
	return newKeyHelper(hostStorageInfoPrefix, pid)
}

var StorageCmd = &cmds.Command{
	Helptext: cmds.HelpText{
		Tagline: "Interact with storage services on BTFS.",
		ShortDescription: `
Storage services include client upload operations, host storage operations,
host information sync/display operations, and BTT payment-related routines.`,
	},
	Subcommands: map[string]*cmds.Command{
		"upload":   storageUploadCmd,
		"hosts":    storageHostsCmd,
		"info":     storageInfoCmd,
		"announce": storageAnnounceCmd,
	},
}

var storageUploadCmd = &cmds.Command{
	Helptext: cmds.HelpText{
		Tagline: "Store files on BTFS network nodes through BTT payment.",
		ShortDescription: `
To upload and store a file on specific hosts:
    use -m with 'custom' mode, and put host identifiers in -s, with multiple hosts separated by ','

For example:

    btfs storage upload <filehash> -m=custom -s=<host_address1>,<host_address2>
    btfs storage upload <leafhash1> <leafhash2> -l -m=custom -s=<host_address1>,<host_address2>

If no hosts are given, BTFS will select nodes based on overall score according to current client's environment.

Receive proofs as collateral evidence after selected nodes agree to store the file.`,
	},
	Subcommands: map[string]*cmds.Command{
		"init":   storageUploadInitCmd,
		"reqc":   storageUploadRequestChallengeCmd,
		"respc":  storageUploadResponseChallengeCmd,
		"status": storageUploadStatusCmd,
		"proof":  storageUploadProofCmd,
	},
	Arguments: []cmds.Argument{
		// FIXME: change file hash to limit 1
		cmds.StringArg("file-hash", true, true, "Add hash of file to upload.").EnableStdin(),
	},
	Options: []cmds.Option{
		cmds.BoolOption(leafHashOptionName, "l", "Flag to specify given hash(es) is leaf hash(es).").WithDefault(false),
		cmds.Int64Option(uploadPriceOptionName, "p", "Max price per GB of storage in BTT."),
		cmds.Int64Option(replicationFactorOptionName, "r", "Replication factor for the file with erasure coding built-in.").WithDefault(defaultRepFactor),
		cmds.StringOption(hostSelectModeOptionName, "m", "Based on mode to select the host and upload automatically.").WithDefault("score"),
		cmds.StringOption(hostSelectionOptionName, "s", "Use only these selected hosts in order on 'custom' mode. Use ',' as delimiter."),
	},
	RunTimeout: 5 * time.Minute, // TODO: handle large file uploads?
	Run: func(req *cmds.Request, res cmds.ResponseEmitter, env cmds.Environment) error {
		// get node
		n, err := cmdenv.GetNode(env)
		if err != nil {
			return err
		}
		// get core api
		api, err := cmdenv.GetApi(env, req)
		if err != nil {
			return err
		}
		// check file hash
		var (
			chunkHashes []string
			rootHash    string
		)
		lf, _ := req.Options[leafHashOptionName].(bool)
		if lf == false {
			if len(req.Arguments) != 1 {
				return fmt.Errorf("need one and only one root hash.")
			}
			// get leaf hashes
			rootHash = req.Arguments[0]
			hashToCid, err := cidlib.Parse(rootHash)
			if err != nil {
				return err
			}
			rp, err := api.ResolvePath(req.Context, path.IpfsPath(hashToCid))
			if err != nil {
				return err
			}
			cids, err := api.Object().Links(req.Context, rp)
			if err != nil {
				return err
			}
			for _, cid := range cids {
				chunkHashes = append(chunkHashes, cid.Cid.String())
			}
		} else {
			rootHash = ""
			chunkHashes = req.Arguments
		}
		// set price limit
		price, found := req.Options[uploadPriceOptionName].(int64)
		if found && price < 0 {
			return fmt.Errorf("cannot input a negative price")
		} else if !found {
			// TODO: Select best price from top candidates
			price = int64(1)
		}
		// get hosts/peers
		var peers []string
		// init retry queue
		retryQueue := storage.New(int64(len(peers)))
		mode, _ := req.Options[hostSelectModeOptionName].(string)
		if mode == "custom" {
			// get host list as user specified
			hosts, found := req.Options[hostSelectionOptionName].(string)
			if !found {
				return fmt.Errorf("custom mode needs input host lists")
			}
			peers = strings.Split(hosts, ",")
			for _, ip := range peers {
				host := &storage.HostNode{
					Identity:   ip,
					RetryTimes: 0,
					FailTimes:  0,
				}
				if err := retryQueue.Offer(host); err != nil {
					return err
				}
			}
		} else {
			// get host list from storage
			rds := n.Repo.Datastore()
			qr, err := rds.Query(query.Query{
				Prefix: hostStorePrefix + mode,
				Orders: []query.Order{query.OrderByKey{}},
			})
			if err != nil {
				return err
			}
			for r := range qr.Next() {
				if r.Error != nil {
					return r.Error
				}
				var ni info.Node
				err := json.Unmarshal(r.Entry.Value, &ni)
				if err != nil {
					return err
				}
				// add host to retry queue
				host := &storage.HostNode{
					Identity:   ni.NodeID,
					RetryTimes: 0,
					FailTimes:  0,
				}
				if err := retryQueue.Offer(host); err != nil {
					return err
				}
				// FIXME: retryQueue's size should be more than chunkHash?
				if int(retryQueue.Size()) == len(chunkHashes) {
					qr.Close()
					break
				}
			}
		}
		cfg, err := cmdenv.GetConfig(env)
		if err != nil {
			return err
		}
		if !cfg.Experimental.StorageClientEnabled {
			return fmt.Errorf("storage client api not enabled")
		}
		// start new session
		sm := storage.GlobalSession
		ssID, err := storage.NewSessionID()
		if err != nil {
			return err
		}
		ss := sm.GetOrDefault(ssID)
		ss.SetFileHash(rootHash)
		ss.SetStatus(initStatus)

<<<<<<< HEAD
		// FIXME: getting all hosts ip from hub, for now it is from input
		// retry queue need to be reused in proof cmd
		ss.SetRetryQueue(retryQueue)
=======
		// init retry queue
		retryQueue := storage.New(int64(len(peers)))
		// FIXME: getting all hosts ip from hub, for now it is from input
		hostList := &storage.Hosts{}
		for i, ip := range peers {
			host := &storage.HostNode{
				Identity:   ip,
				Score:      retryQueue.Size() - int64(i),
				RetryTimes: 0,
				FailTimes:  0,
			}
			hostList.Add(host)
		}
		err = retryQueue.AddAll(*hostList)
		if err != nil {
			return err
		}
		// retry queue need to be reused in proof cmd
		ss.SetRetryQueue(retryQueue)

		// get self key pair
		n, err := cmdenv.GetNode(env)
		if err != nil {
			return err
		}
>>>>>>> 3b3ba9fe

		// get other node's public key as address
		// create channel to receive error if server don't have response
		//chunkChan := make(chan *ChunkRes)
		// FIXME: Fake multiple chunk hash as chunk hash
		ss.SetStatus(uploadStatus)
<<<<<<< HEAD

		// add chunks into session
		for _, singleChunk := range chunkHashes {
			ss.GetOrDefault(singleChunk)
		}
		go retryMinotor(ss, n, price, ssID, context.Background())
=======
		// add chunks into session
		for _, singleChunk := range req.Arguments {
			ss.GetOrDefault(singleChunk)
		}
		go retryMinotor(ss, n, p, ssID, context.Background())
>>>>>>> 3b3ba9fe

		seRes := &UploadRes{
			ID: ssID,
		}
		return res.Emit(seRes)
	},
	Type: UploadRes{},
}

func retryMinotor(ss *storage.Session, n *core.IpfsNode, p int64, ssID string, ctx context.Context) {
	retryQueue := ss.GetRetryQueue()
	if retryQueue == nil {
		log.Panic("retry queue is nil")
	}
	// loop over each chunk
	for chunkHash, chunkInfo := range ss.ChunkInfo {
		go func(chunkHash string, chunkInfo *storage.Chunk) {
			candidateHost, err := getValidHost(retryQueue)
			if err != nil {
				ss.SetStatus(errStatus)
				return
			}

			// build connection with host, init step, could be error or timeout
			go retryProcess(candidateHost, ss, n, p, chunkHash, ssID, ctx)

			// monitor each steps if error or time out happens, retry
			for curState := 0; curState < len(storage.StdChunkStateFlow); {
				select {
				case chunkRes := <-chunkInfo.RetryChan:
					if !chunkRes.Succeed {
						// if client itself has some error, no matter how many times it tries,
						// it will fail again, in this case, we don't need retry
						if chunkRes.ClientErr != nil {
							log.Error(chunkRes.ClientErr)
							ss.SetStatus(errStatus)
							return
						}
						// if host error, retry
						if chunkRes.HostErr != nil {
							// increment current host's retry times
							candidateHost.IncrementRetry()
							// if reach retry limit, in retry process will select another host
							// so in channel receiving should also return to 'init'
<<<<<<< HEAD
							curState = initState
							go retryProcess(candidateHost, ss, n, p, chunkHash, ssID, ctx)
=======
							if candidateHost.GetRetryTimes() >= RetryLimit {
								curState = initState
								go retryProcess(candidateHost, ss, n, p, chunkHash, ssID, ctx)
							} else {
								// TODO: How to let single step retry?
								curState = chunkRes.CurrentStep
							}
>>>>>>> 3b3ba9fe
						}
					} else {
						// if success with current state, move on to next
						log.Debug("succeed to pass state ", storage.StdChunkStateFlow[curState].State)
						curState = chunkRes.CurrentStep + 1
						if curState <= completeState {
							chunkInfo.SetState(storage.StdChunkStateFlow[curState].State)
						}
					}
				case <-time.After(storage.StdChunkStateFlow[curState].TimeOut):
					{
						log.Errorf("Time Out on %s with state %s", chunkHash, storage.StdChunkStateFlow[curState])
						curState = initState // reconnect to the host to start over
						candidateHost.IncrementRetry()
						go retryProcess(candidateHost, ss, n, p, chunkHash, ssID, ctx)
					}
				}
			}
		}(chunkHash, chunkInfo)
	}
}

func sendStepStateChan(channel chan *storage.StepRetryChan, state int, succeed bool, clientErr error, hostErr error) {
	channel <- &storage.StepRetryChan{
		CurrentStep: state,
		Succeed:     succeed,
		ClientErr:   clientErr,
		HostErr:     hostErr,
	}
}

func retryProcess(candidateHost *storage.HostNode, ss *storage.Session, n *core.IpfsNode, p int64, chunkHash string, ssID string, ctx context.Context) {
	// record chunk info in session
	chunk := ss.GetOrDefault(chunkHash)

	// if candidate host passed in is not valid, fetch next valid one
	if candidateHost == nil || candidateHost.FailTimes >= FailLimit || candidateHost.RetryTimes >= RetryLimit {
		otherValidHost, err := getValidHost(ss.RetryQueue)
		// either retry queue is empty or something wrong with retry queue
		if err != nil {
			sendStepStateChan(chunk.RetryChan, initState, false, fmt.Errorf("no host available %v", err), nil)
			return
		}
		candidateHost = otherValidHost
	}
	// get node's key pair
	selfPrivKey := n.PrivateKey
	selfPubKey := selfPrivKey.GetPublic()

	// parse candidate host's IP and get connected
	_, hostPid, err := ParsePeerParam(candidateHost.Identity)
	if err != nil {
		log.Error(err)
		sendStepStateChan(chunk.RetryChan, initState, false, err, nil)
		return
	}
	peerPubKey, err := hostPid.ExtractPublicKey()
	if err != nil {
		sendStepStateChan(chunk.RetryChan, initState, false, err, nil)
		return
	}
	// establish connection with ledger
	channelID, err := initChannel(ctx, selfPubKey, selfPrivKey, peerPubKey, p)
	if err != nil {
		sendStepStateChan(chunk.RetryChan, initState, false, fmt.Errorf("fail to connect with ledger %v", err), nil)
		return
	}

	chunk.UpdateChunk(n.Identity, hostPid, channelID, p)
	chunk.SetState(storage.StdChunkStateFlow[0].State)

<<<<<<< HEAD
=======
	log.Error("start to call init host")
>>>>>>> 3b3ba9fe
	_, err = p2pCall(n, hostPid, "/storage/upload/init", ssID, strconv.FormatInt(channelID.Id, 10), chunkHash, strconv.FormatInt(p, 10))
	// fail to connect with retry
	if err != nil {
		sendStepStateChan(chunk.RetryChan, initState, false, nil, err)
	} else {
		sendStepStateChan(chunk.RetryChan, initState, true, nil, nil)
	}
}

// find next available host
func getValidHost(retryQueue *storage.RetryQueue) (*storage.HostNode, error) {
	var candidateHost *storage.HostNode
	for ; candidateHost == nil; {
		if retryQueue.Empty() {
			return nil, fmt.Errorf("retry queue is empty")
		}
		nextHost, err := retryQueue.Poll()
		if err != nil {
			return nil, err
		} else if nextHost.FailTimes >= FailLimit {
			log.Info("Remove Host: ", nextHost)
		} else if nextHost.RetryTimes >= RetryLimit {
			nextHost.IncrementFail()
			err = retryQueue.Offer(nextHost)
			if err != nil {
				return nil, err
<<<<<<< HEAD
			}
		} else {
			candidateHost = nextHost
		}
	}
	return candidateHost, nil
}

var storageUploadProofCmd = &cmds.Command{
	Helptext: cmds.HelpText{
		Tagline: "For client to receive collateral proof.",
	},
	Arguments: []cmds.Argument{
		cmds.StringArg("proof", true, false, "Collateral Proof."),
		cmds.StringArg("session-id", true, false, "ID for the entire storage upload session."),
		cmds.StringArg("chunk-hash", true, false, "Chunk the storage node should fetch."),
	},
	Run: func(req *cmds.Request, res cmds.ResponseEmitter, env cmds.Environment) error {
		ssID := req.Arguments[1]
		ss, err := storage.GlobalSession.GetSession(ssID)
		if err != nil {
			return err
		}
		chunkHash := req.Arguments[2]
		// get info from session
		// previous step should have information with channel id and price
		chunkInfo, err := ss.GetChunk(chunkHash)
		if err != nil {
			if chunkInfo != nil {
				sendStepStateChan(chunkInfo.RetryChan, completeState, false, err, nil)
			}
			return err
		}
		chunkInfo.SetProof(req.Arguments[0])
		ss.UpdateCompleteChunkNum(1)
		sendStepStateChan(chunkInfo.RetryChan, completeState, true, nil, nil)

		// check whether all chunk is complete
		if ss.GetCompleteChunks() == len(ss.ChunkInfo) {
			ss.SetStatus(completeStatus)
		}
=======
			}
		} else {
			candidateHost = nextHost
		}
	}
	return candidateHost, nil
}

var storageUploadProofCmd = &cmds.Command{
	Helptext: cmds.HelpText{
		Tagline: "For client to receive collateral proof.",
	},
	Arguments: []cmds.Argument{
		cmds.StringArg("proof", true, false, "Collateral Proof."),
		cmds.StringArg("session-id", true, false, "ID for the entire storage upload session."),
		cmds.StringArg("chunk-hash", true, false, "Chunk the storage node should fetch."),
	},
	Run: func(req *cmds.Request, res cmds.ResponseEmitter, env cmds.Environment) error {
		ssID := req.Arguments[1]
		ss, err := storage.GlobalSession.GetSession(ssID)
		if err != nil {
			return err
		}
		chunkHash := req.Arguments[2]
		// get info from session
		// previous step should have information with channel id and price
		chunkInfo, err := ss.GetChunk(chunkHash)
		if err != nil {
			if chunkInfo != nil {
				sendStepStateChan(chunkInfo.RetryChan, completeState, false, err, nil)
			}
			return err
		}
		chunkInfo.SetProof(req.Arguments[0])
		ss.UpdateCompleteChunkNum(1)
		sendStepStateChan(chunkInfo.RetryChan, completeState, true, nil, nil)

		// check whether all chunk is complete
		if ss.GetCompleteChunks() == len(ss.ChunkInfo) {
			ss.SetStatus(completeStatus)
		}
>>>>>>> 3b3ba9fe
		return nil
	},
}

type UploadRes struct {
	ID string
}

type ChunkRes struct {
	Hash string
	Err  error
}

var storageUploadInitCmd = &cmds.Command{
	Helptext: cmds.HelpText{
		Tagline: "Initialize storage handshake with inquiring client.",
		ShortDescription: `
Storage host opens this endpoint to accept incoming upload/storage requests,
If current host is interested and all validation checks out, host downloads
the chunk and replies back to client for the next challenge step.`,
	},
	Arguments: []cmds.Argument{
		cmds.StringArg("session-id", true, false, "ID for the entire storage upload session."),
		cmds.StringArg("channel-id", true, false, "Open channel id for payment."),
		cmds.StringArg("chunk-hash", true, false, "Chunk the storage node should fetch."),
		cmds.StringArg("price", true, false, "Price per GB in BTT for storing this chunk offered by client."),
	},
	RunTimeout: 5 * time.Second,
	Run: func(req *cmds.Request, res cmds.ResponseEmitter, env cmds.Environment) error {
		// check flags
		cfg, err := cmdenv.GetConfig(env)
		if err != nil {
			return err
		}
		if !cfg.Experimental.StorageHostEnabled {
			return fmt.Errorf("storage host api not enabled")
		}

		ssID := req.Arguments[0]
		channelID := req.Arguments[1]
		chunkHash := req.Arguments[2]
		price, err := strconv.ParseInt(req.Arguments[3], 10, 64)
		if err != nil {
			return err
		}
		n, err := cmdenv.GetNode(env)
		if err != nil {
			return err
		}
		pid, ok := remote.GetStreamRequestRemotePeerID(req, n)
		if !ok {
			return fmt.Errorf("fail to get peer ID from request")
		}

		// build session
		sm := storage.GlobalSession
		ss := sm.GetOrDefault(ssID)
		ss.SetStatus(initStatus)
		chidInt64, err := strconv.ParseInt(channelID, 10, 64)
		if err != nil {
			sm.Remove(ssID, "")
			return err
		}
		chID := &ledgerPb.ChannelID{
			Id: chidInt64,
		}
		chunkInfo := ss.GetOrDefault(chunkHash)
		chunkInfo.UpdateChunk(pid, n.Identity, chID, price)
		chunkInfo.SetState(storage.StdChunkStateFlow[initState].State)

		// build connection with ledger
		channelInfo, err := getChannelInfo(req.Context, channelID)
		if err != nil {
			sm.Remove(ssID, "")
			return err
		}
		log.Debug("Verified channel:", channelInfo)

		go downloadChunkFromClient(chunkInfo, chunkHash, ssID, n, pid, req, env)
		return nil
	},
}

func downloadChunkFromClient(chunkInfo *storage.Chunk, chunkHash string, ssID string, n *core.IpfsNode, pid peer.ID, req *cmds.Request, env cmds.Environment) {
	chunkInfo.SetState(storage.StdChunkStateFlow[uploadState].State)
	api, err := cmdenv.GetApi(env, req)
	if err != nil {
		log.Error(err)
		storage.GlobalSession.Remove(ssID, chunkHash)
		return
	}
	p := path.New(chunkHash)
	file, err := api.Unixfs().Get(context.Background(), p)
	if err != nil {
		log.Error(err)
		storage.GlobalSession.Remove(ssID, chunkHash)
		return
	}
	_, err = fileArchive(file, p.String(), false, gzip.NoCompression)
	if err != nil {
		log.Error(err)
		storage.GlobalSession.Remove(ssID, chunkHash)
		return
	}

	// RemoteCall(user, hash) to api/v0/storage/upload/reqc to get chid and ch
	chunkInfo.SetState(storage.StdChunkStateFlow[challengeState].State)
	reqcBody, err := p2pCall(n, pid, "/storage/upload/reqc", ssID, chunkHash)
	if err != nil {
		// Why timed out??????
		log.Error(err)
		storage.GlobalSession.Remove(ssID, chunkHash)
		return
	}
	go solveChallenge(chunkInfo, chunkHash, ssID, reqcBody, n, pid, api, req)
}

func solveChallenge(chunkInfo *storage.Chunk, chunkHash string, ssID string, resBytes []byte, n *core.IpfsNode, pid peer.ID, api coreiface.CoreAPI, req *cmds.Request) {
	r := ChallengeRes{}
	if err := json.Unmarshal(resBytes, &r); err != nil {
		log.Error(err)
		storage.GlobalSession.Remove(ssID, chunkHash)
	}
	// compute challenge on host
	chunkInfo.SetState(storage.StdChunkStateFlow[solveState].State)
	sc := storage.NewStorageChallengeResponse(req.Context, n, api, r.ID)
	hashToCid, err := cidlib.Parse(chunkHash)
	if err != nil {
		log.Error(err)
		storage.GlobalSession.Remove(ssID, chunkHash)
		return
	}
	if err := sc.SolveChallenge(hashToCid, r.Nonce); err != nil {
		log.Error(err)
		storage.GlobalSession.Remove(ssID, chunkHash)
		return
	}
	// update session to store challenge info there
	chunkInfo.UpdateChallenge(sc)

	// RemoteCall(user, CHID, CHR) to get signedPayment
	chunkInfo.SetState(storage.StdChunkStateFlow[verifyState].State)
	signedPaymentBody, err := p2pCall(n, pid, "/storage/upload/respc", ssID, r.Hash, chunkHash)
	if err != nil {
		log.Error(err)
		storage.GlobalSession.Remove(ssID, chunkHash)
		return
	}

	go completePayment(chunkInfo, chunkHash, ssID, signedPaymentBody, n, pid, req)
}

func completePayment(chunkInfo *storage.Chunk, chunkHash string, ssID string, resBytes []byte, n *core.IpfsNode, pid peer.ID, req *cmds.Request) {
	payment := PaymentRes{}
	if err := json.Unmarshal(resBytes, &payment); err != nil {
		log.Error(err)
		storage.GlobalSession.Remove(ssID, chunkHash)
		return
	}
	var halfSignedChannelState ledgerPb.SignedChannelState
	err := proto.Unmarshal(payment.SignedPayment, &halfSignedChannelState)
	if err != nil {
		log.Error(err)
		storage.GlobalSession.Remove(ssID, chunkHash)
		return
	}

	// verify and sign
	chunkInfo.SetState(storage.StdChunkStateFlow[paymentState].State)
	signedchannelState, err := verifyAndSign(pid, n, &halfSignedChannelState)
	if err != nil {
		log.Error("fail to verify and sign", err)
		storage.GlobalSession.Remove(ssID, chunkHash)
		return
	}

	// Close channel
	channelstate := signedchannelState.GetChannel()
	log.Debug("channel state before closing: %v", channelstate)
	// timeout mechanism with context cancel, can't reuse req.context here
	err = ledger.CloseChannel(context.Background(), signedchannelState)
	if err != nil {
		log.Error("fail to close channel", err)
		storage.GlobalSession.Remove(ssID, chunkHash)
		return
	}

	chunkInfo.SetState(storage.StdChunkStateFlow[completeState].State)
	_, err = p2pCall(n, pid, "/storage/upload/proof", "proof", ssID, chunkHash)
	if err != nil {
		log.Error(err)
		return
	}
}

type ChallengeRes struct {
	ID    string
	Hash  string
	Nonce string
}

var storageUploadRequestChallengeCmd = &cmds.Command{
	Helptext: cmds.HelpText{
		Tagline: "Request for a client challenge from storage host.",
		ShortDescription: `
Client opens this endpoint for interested hosts to ask for a challenge.
A challenge contains a random file chunk hash and a nonce for hosts to hash
the contents and nonce together to produce a final challenge response.`,
	},
	Arguments: []cmds.Argument{
		cmds.StringArg("session-id", true, false, "ID for the entire storage upload session."),
		cmds.StringArg("chunk-hash", true, false, "Chunk the storage node should fetch."),
	},
	RunTimeout: 3 * time.Second,
	Run: func(req *cmds.Request, res cmds.ResponseEmitter, env cmds.Environment) error {
		ssID := req.Arguments[0]
		ss, err := storage.GlobalSession.GetSession(ssID)
		if err != nil {
			return err
		}
		chunkHash := req.Arguments[1]
		// previous step should have information with channel id and price
		chunkInfo, err := ss.GetChunk(chunkHash)
		if err != nil {
			return err
		}
		// if client receive this call, means at least finish upload state
		sendStepStateChan(chunkInfo.RetryChan, uploadState, true, nil, nil)

		cfg, err := cmdenv.GetConfig(env)
		if err != nil {
			sendStepStateChan(chunkInfo.RetryChan, challengeState, false, err, nil)
			return err
		}
		if !cfg.Experimental.StorageClientEnabled {
			err := fmt.Errorf("storage client api not enabled")
			sendStepStateChan(chunkInfo.RetryChan, challengeState, false, err, nil)
			return err
		}

		n, err := cmdenv.GetNode(env)
		if err != nil {
			sendStepStateChan(chunkInfo.RetryChan, challengeState, false, err, nil)
			return err
		}
		api, err := cmdenv.GetApi(env, req)
		if err != nil {
			sendStepStateChan(chunkInfo.RetryChan, challengeState, false, err, nil)
			return err
		}
		cid, err := cidlib.Parse(chunkHash)
		if err != nil {
			sendStepStateChan(chunkInfo.RetryChan, challengeState, false, err, nil)
			return err
		}

		// when multi-process talking to multiple hosts, different cids can only generate one storage challenge,
		// and stored the latest one in session map
		sch, err := chunkInfo.SetChallenge(context.Background(), n, api, cid)
		if err != nil {
			sendStepStateChan(chunkInfo.RetryChan, challengeState, false, err, nil)
			return err
		}
		// challenge state finish, and waits for host to solve challenge
		sendStepStateChan(chunkInfo.RetryChan, challengeState, true, nil, nil)

		out := &ChallengeRes{
			ID:    sch.ID,
			Hash:  sch.Hash,
			Nonce: sch.Nonce,
		}
		return res.Emit(out)
	},
	Type: ChallengeRes{},
}

var storageUploadResponseChallengeCmd = &cmds.Command{
	Helptext: cmds.HelpText{
		Tagline: "Respond to client challenge from storage host.",
		ShortDescription: `
Client opens this endpoint for interested hosts to respond with a previous
challenge's response. If response is valid, client returns signed payment
signature back to the host to complete payment.`,
	},
	Arguments: []cmds.Argument{
		cmds.StringArg("session-id", true, false, "Chunk the storage node should fetch."),
		cmds.StringArg("challenge-hash", true, false, "Challenge response back to uploader."),
		cmds.StringArg("chunk-hash", true, false, "Chunk the storage node should fetch."),
	},
	RunTimeout: 3 * time.Second,
	Run: func(req *cmds.Request, res cmds.ResponseEmitter, env cmds.Environment) error {
		ssID := req.Arguments[0]
		ss, err := storage.GlobalSession.GetSession(ssID)
		if err != nil {
			return err
		}

		challengeHash := req.Arguments[1]
		chunkHash := req.Arguments[2]
		// get info from session
		// previous step should have information with channel id and price
		chunkInfo, err := ss.GetChunk(chunkHash)
		if err != nil {
			return err
		}

		// pre-check
		cfg, err := cmdenv.GetConfig(env)
		if err != nil {
			sendStepStateChan(chunkInfo.RetryChan, solveState, false, err, nil)
			return err
		}
		if !cfg.Experimental.StorageClientEnabled {
			sendStepStateChan(chunkInfo.RetryChan, solveState, false, err, nil)
			return fmt.Errorf("storage client api not enabled")
		}

		// time out check
		// the time host solved the challenge,
		// is the time we used call challengeTimeOut
		// if client didn't receive succeed state in time,
		// monitor would notice the timeout
		sendStepStateChan(chunkInfo.RetryChan, solveState, true, nil, nil)
		// verify challenge
		if chunkInfo.Challenge.Hash != challengeHash {
			err := fmt.Errorf("fail to verify challenge")
			sendStepStateChan(chunkInfo.RetryChan, verifyState, false, nil, err)
			return err
		}
		sendStepStateChan(chunkInfo.RetryChan, verifyState, true, nil, nil)

		// prepare payment
		n, err := cmdenv.GetNode(env)
		if err != nil {
			sendStepStateChan(chunkInfo.RetryChan, paymentState, false, err, nil)
			return err
		}
		pid, ok := remote.GetStreamRequestRemotePeerID(req, n)
		if !ok {
			err := fmt.Errorf("fail to get peer ID from request")
			sendStepStateChan(chunkInfo.RetryChan, paymentState, false, err, nil)
			return err
		}

		channelState, err := prepareChannelState(n, pid, chunkInfo.Price, chunkInfo.ChannelID)
		if err != nil {
			sendStepStateChan(chunkInfo.RetryChan, paymentState, false, err, nil)
			return err
		}

		signedPayment, err := signChannelState(n.PrivateKey, channelState)
		if err != nil {
			sendStepStateChan(chunkInfo.RetryChan, paymentState, false, err, nil)
			return err
		}

		signedBytes, err := proto.Marshal(signedPayment)
		if err != nil {
			sendStepStateChan(chunkInfo.RetryChan, paymentState, false, err, nil)
			return err
		}

		// from client's perspective, prepared payment finished
		// but the actual payment does not.
		// only the complete state timeOut or receiving error means
		// host having trouble with either agreeing on payment or closing channel
		sendStepStateChan(chunkInfo.RetryChan, paymentState, true, nil, nil)
		r := &PaymentRes{
			SignedPayment: signedBytes,
		}
		return res.Emit(r)
	},
	Type: PaymentRes{},
}

type PaymentRes struct {
	SignedPayment []byte
}

func p2pCall(n *core.IpfsNode, pid peer.ID, api string, arg ...string) ([]byte, error) {
	remoteCall := &remote.P2PRemoteCall{
		Node: n,
		ID:   pid,
	}
	return remoteCall.CallGet(api, arg)
}

func getChannelInfo(ctx context.Context, chanID string) (*ledgerPb.ChannelInfo, error) {
	clientConn, err := ledger.LedgerConnection()
	defer ledger.CloseConnection(clientConn)
	if err != nil {
		return nil, err
	}
	ledgerClient := ledger.NewClient(clientConn)
	cidInt64, err := strconv.ParseInt(chanID, 10, 64)
	if err != nil {
		return nil, err
	}
	channelID := ledgerPb.ChannelID{Id: cidInt64}
	return ledgerClient.GetChannelInfo(ctx, &channelID)
}

func verifyAndSign(pid peer.ID, n *core.IpfsNode, signedChannelState *ledgerPb.SignedChannelState) (*ledgerPb.SignedChannelState, error) {
	pk, err := pid.ExtractPublicKey()
	if err != nil {
		return nil, err
	}
	channelState := signedChannelState.GetChannel()
	ok, err := ledger.Verify(pk, channelState, signedChannelState.GetFromSignature())
	if err != nil || !ok {
		return nil, fmt.Errorf("fail to verify channel state, %v", err)
	}

	selfPrivKey := n.PrivateKey
	sig, err := ledger.Sign(selfPrivKey, channelState)
	if err != nil {
		return nil, err
	}
	signedChannelState.ToSignature = sig
	return signedChannelState, nil
}

func prepareChannelState(n *core.IpfsNode, pid peer.ID, price int64, channelID *ledgerPb.ChannelID) (*ledgerPb.ChannelState, error) {
	fromAccount, err := ledger.NewAccount(n.PrivateKey.GetPublic(), 0)
	if err != nil {
		return nil, err
	}
	toPubKey, err := pid.ExtractPublicKey()
	if err != nil {
		return nil, err
	}
	toAccount, err := ledger.NewAccount(toPubKey, price)
	if err != nil {
		return nil, err
	}
	// create channel state wait for both side to agree on
	return ledger.NewChannelState(channelID, 0, fromAccount, toAccount), nil
}

func signChannelState(privKey ic.PrivKey, channelState *ledgerPb.ChannelState) (*ledgerPb.SignedChannelState, error) {
	sig, err := ledger.Sign(privKey, channelState)
	if err != nil {
		return nil, err
	}
	return ledger.NewSignedChannelState(channelState, sig, nil), nil
}

func initChannel(ctx context.Context, payerPubKey ic.PubKey, payerPrivKey ic.PrivKey, recvPubKey ic.PubKey, amount int64) (*ledgerPb.ChannelID, error) {
	// build connection with ledger
	clientConn, err := ledger.LedgerConnection()
	defer ledger.CloseConnection(clientConn)
	if err != nil {
		return nil, err
	}
	// new ledger client
	ledgerClient := ledger.NewClient(clientConn)
	// create account
	_, err = ledger.ImportAccount(ctx, payerPubKey, ledgerClient)
	if err != nil {
		return nil, err
	}
	_, err = ledger.ImportAccount(ctx, recvPubKey, ledgerClient)
	if err != nil {
		return nil, err
	}
	// prepare channel commit and sign
	cc, err := ledger.NewChannelCommit(payerPubKey, recvPubKey, amount)
	if err != nil {
		return nil, err
	}
	sig, err := ledger.Sign(payerPrivKey, cc)
	if err != nil {
		return nil, err
	}
	return ledger.CreateChannel(ctx, ledgerClient, cc, sig)
}

var storageHostsCmd = &cmds.Command{
	Helptext: cmds.HelpText{
		Tagline: "Interact with information on hosts.",
		ShortDescription: `
Host information is synchronized from btfs-hub and saved in local datastore.`,
	},
	Subcommands: map[string]*cmds.Command{
		"info": storageHostsInfoCmd,
		"sync": storageHostsSyncCmd,
	},
}

var storageHostsInfoCmd = &cmds.Command{
	Helptext: cmds.HelpText{
		Tagline: "Display saved host information.",
		ShortDescription: `
This command displays saved information from btfs-hub under multiple modes.
Each mode ranks hosts based on its criteria and is randomized based on current node location.

Mode options include:
- "score": top overall score
- "geo":   closest location
- "rep":   highest reputation
- "price": lowest price
- "speed": highest transfer speed
- "all":   all existing hosts`,
	},
	Options: []cmds.Option{
		cmds.StringOption(hostInfoModeOptionName, "m", "Hosts info showing mode.").WithDefault(hub.HubModeAll),
	},
	PreRun: func(req *cmds.Request, env cmds.Environment) error {
		cfg, err := cmdenv.GetConfig(env)
		if err != nil {
			return err
		}
		if !cfg.Experimental.StorageClientEnabled {
			return fmt.Errorf("storage client api not enabled")
		}

		mode, _ := req.Options[hostInfoModeOptionName].(string)
		return hub.CheckValidMode(mode)
	},
	Run: func(req *cmds.Request, res cmds.ResponseEmitter, env cmds.Environment) error {
		mode, _ := req.Options[hostInfoModeOptionName].(string)

		n, err := cmdenv.GetNode(env)
		if err != nil {
			return err
		}

		rds := n.Repo.Datastore()

		// All = display everything
		if mode == hub.HubModeAll {
			mode = ""
		}
		qr, err := rds.Query(query.Query{
			Prefix: hostStorePrefix + mode,
			Orders: []query.Order{query.OrderByKey{}},
		})
		if err != nil {
			return err
		}

		var nodes []*info.Node
		for r := range qr.Next() {
			if r.Error != nil {
				return r.Error
			}
			var ni info.Node
			err := json.Unmarshal(r.Entry.Value, &ni)
			if err != nil {
				return err
			}
			nodes = append(nodes, &ni)
		}

		return cmds.EmitOnce(res, &HostInfoRes{nodes})
	},
	Type: HostInfoRes{},
}

type HostInfoRes struct {
	Nodes []*info.Node
}

var storageHostsSyncCmd = &cmds.Command{
	Helptext: cmds.HelpText{
		Tagline: "Synchronize host information from btfs-hub.",
		ShortDescription: `
This command synchronizes information from btfs-hub using multiple modes.
Each mode ranks hosts based on its criteria and is randomized based on current node location.

Mode options include:
- "score": top overall score
- "geo":   closest location
- "rep":   highest reputation
- "price": lowest price
- "speed": highest transfer speed
- "all":   update existing hosts`,
	},
	Options: []cmds.Option{
		cmds.StringOption(hostSyncModeOptionName, "m", "Hosts syncing mode.").WithDefault(hub.HubModeScore),
	},
	PreRun: func(req *cmds.Request, env cmds.Environment) error {
		cfg, err := cmdenv.GetConfig(env)
		if err != nil {
			return err
		}
		if !cfg.Experimental.StorageClientEnabled {
			return fmt.Errorf("storage client api not enabled")
		}

		mode, _ := req.Options[hostSyncModeOptionName].(string)
		return hub.CheckValidMode(mode)
	},
	Run: func(req *cmds.Request, res cmds.ResponseEmitter, env cmds.Environment) error {
		mode, _ := req.Options[hostSyncModeOptionName].(string)

		n, err := cmdenv.GetNode(env)
		if err != nil {
			return err
		}

		nodes, err := hub.QueryHub(n.Identity.Pretty(), mode)
		if err != nil {
			return err
		}

		rds := n.Repo.Datastore()

		// Dumb strategy right now: remove all existing and add the new ones
		// TODO: Update by timestamp and only overwrite updated
		qr, err := rds.Query(query.Query{Prefix: hostStorePrefix + mode})
		if err != nil {
			return err
		}

		for r := range qr.Next() {
			if r.Error != nil {
				return r.Error
			}
			err := rds.Delete(newKeyHelper(r.Entry.Key))
			if err != nil {
				return err
			}
		}

		for i, ni := range nodes {
			b, err := json.Marshal(ni)
			if err != nil {
				return err
			}
			err = rds.Put(newKeyHelper(hostStorePrefix, mode, "/", fmt.Sprintf("%04d", i), "/", ni.NodeID), b)
			if err != nil {
				return err
			}
		}

		return nil
	},
}

var storageInfoCmd = &cmds.Command{
	Helptext: cmds.HelpText{
		Tagline: "Show storage host information.",
		ShortDescription: `
This command displays host information synchronized from the BTFS network.
By default it shows local host node information.`,
	},
	Arguments: []cmds.Argument{
		cmds.StringArg("peer-id", false, false, "Peer ID to show storage-related information. Default to self").EnableStdin(),
	},
	Run: func(req *cmds.Request, res cmds.ResponseEmitter, env cmds.Environment) error {
		cfg, err := cmdenv.GetConfig(env)
		if err != nil {
			return err
		}
		if len(req.Arguments) > 0 {
			if !cfg.Experimental.StorageClientEnabled {
				return fmt.Errorf("storage client api not enabled")
			}
			// TODO: Implement syncing other peers' storage info
			return fmt.Errorf("showing other peer's info not supported yet")
		} else if !cfg.Experimental.StorageHostEnabled {
			return fmt.Errorf("storage host api not enabled")
		}

		var peerID string

		n, err := cmdenv.GetNode(env)
		if err != nil {
			return err
		}

		// Default to self
		if len(req.Arguments) > 0 {
			peerID = req.Arguments[0]
		} else {
			peerID = n.Identity.Pretty()
		}

		rds := n.Repo.Datastore()

		b, err := rds.Get(GetHostStorageKey(peerID))
		if err != nil {
			return err
		}

		var ns info.NodeStorage
		err = json.Unmarshal(b, &ns)
		if err != nil {
			return err
		}

		return cmds.EmitOnce(res, &StorageHostInfoRes{
			StoragePrice:    ns.StoragePriceAsk,
			BandwidthPrice:  ns.BandwidthPriceAsk,
			CollateralPrice: ns.CollateralStake,
			BandwidthLimit:  ns.BandwidthLimit,
			StorageTimeMin:  ns.StorageTimeMin,
		})
	},
	Type: StorageHostInfoRes{},
}

type StorageHostInfoRes struct {
	StoragePrice    uint64
	BandwidthPrice  uint64
	CollateralPrice uint64
	BandwidthLimit  float64
	StorageTimeMin  uint64
}

var storageAnnounceCmd = &cmds.Command{
	Helptext: cmds.HelpText{
		Tagline: "Update and announce storage host information.",
		ShortDescription: `
This command updates host information and broadcasts to the BTFS network.`,
	},
	Options: []cmds.Option{
		cmds.Uint64Option(hostStoragePriceOptionName, "s", "Max price per GB of storage in BTT."),
		cmds.Uint64Option(hostBandwidthPriceOptionName, "b", "Max price per MB of bandwidth in BTT."),
		cmds.Uint64Option(hostCollateralPriceOptionName, "cl", "Max collateral stake per hour per GB in BTT."),
		cmds.FloatOption(hostBandwidthLimitOptionName, "l", "Max bandwidth limit per MB/s."),
		cmds.Uint64Option(hostStorageTimeMinOptionName, "d", "Min number of days for storage."),
	},
	Run: func(req *cmds.Request, res cmds.ResponseEmitter, env cmds.Environment) error {
		cfg, err := cmdenv.GetConfig(env)
		if err != nil {
			return err
		}
		if !cfg.Experimental.StorageHostEnabled {
			return fmt.Errorf("storage host api not enabled")
		}

		sp, spFound := req.Options[hostStoragePriceOptionName].(uint64)
		bp, bpFound := req.Options[hostBandwidthPriceOptionName].(uint64)
		cp, cpFound := req.Options[hostCollateralPriceOptionName].(uint64)
		bl, blFound := req.Options[hostBandwidthLimitOptionName].(float64)
		stm, stmFound := req.Options[hostStorageTimeMinOptionName].(uint64)

		n, err := cmdenv.GetNode(env)
		if err != nil {
			return err
		}

		rds := n.Repo.Datastore()

		selfKey := GetHostStorageKey(n.Identity.Pretty())
		b, err := rds.Get(selfKey)
		// If key not found, create new
		if err != nil && err != ds.ErrNotFound {
			return err
		}

		var ns info.NodeStorage
		if err == nil {
			// TODO: Set default values if unset
			err = json.Unmarshal(b, &ns)
			if err != nil {
				return err
			}
		}

		// Update fields if set
		if spFound {
			ns.StoragePriceAsk = sp
		}
		if bpFound {
			ns.BandwidthPriceAsk = bp
		}
		if cpFound {
			ns.CollateralStake = cp
		}
		if blFound {
			ns.BandwidthLimit = bl
		}
		if stmFound {
			ns.StorageTimeMin = stm
		}

		nb, err := json.Marshal(ns)
		if err != nil {
			return err
		}

		err = rds.Put(selfKey, nb)
		if err != nil {
			return err
		}

		return nil
	},
}

type StatusRes struct {
	Status   string
	FileHash string
	Chunks   map[string]*ChunkStatus
}

type ChunkStatus struct {
	Price  int64
	Host   string
	Status string
}

var storageUploadStatusCmd = &cmds.Command{
	Helptext: cmds.HelpText{
		Tagline: "Check storage upload and payment status (From client's perspective).",
		ShortDescription: `
This command print upload and payment status by the time queried.`,
	},
	Arguments: []cmds.Argument{
		cmds.StringArg("session-id", true, false, "ID for the entire storage upload session.").EnableStdin(),
	},
	Run: func(req *cmds.Request, res cmds.ResponseEmitter, env cmds.Environment) error {
		status := &StatusRes{}
		// check and get session info from sessionMap
		ssID := req.Arguments[0]
		ss, err := storage.GlobalSession.GetSession(ssID)
		if err != nil {
			return err
		}

		// check if checking request from host or client
		cfg, err := cmdenv.GetConfig(env)
		if err != nil {
			return err
		}
		if !cfg.Experimental.StorageClientEnabled || !cfg.Experimental.StorageHostEnabled {
			return fmt.Errorf("storage client/host api not enabled")
		}

		// get chunks info from session
		status.Status = ss.GetStatus()
		status.FileHash = ss.GetFileHash()
		chunks := make(map[string]*ChunkStatus)
		status.Chunks = chunks
		for hash, info := range ss.ChunkInfo {
			c := &ChunkStatus{
				Price:  info.GetPrice(),
				Host:   info.Receiver.String(),
				Status: info.GetState(),
			}
			chunks[hash] = c
		}
		return res.Emit(status)
	},
	Type: StatusRes{},
<<<<<<< HEAD
}


func newKeyHelper(kss ...string) ds.Key {
	return ds.NewKey(strings.Join(kss, ""))
=======
>>>>>>> 3b3ba9fe
}<|MERGE_RESOLUTION|>--- conflicted
+++ resolved
@@ -245,57 +245,20 @@
 		ss.SetFileHash(rootHash)
 		ss.SetStatus(initStatus)
 
-<<<<<<< HEAD
-		// FIXME: getting all hosts ip from hub, for now it is from input
 		// retry queue need to be reused in proof cmd
 		ss.SetRetryQueue(retryQueue)
-=======
-		// init retry queue
-		retryQueue := storage.New(int64(len(peers)))
-		// FIXME: getting all hosts ip from hub, for now it is from input
-		hostList := &storage.Hosts{}
-		for i, ip := range peers {
-			host := &storage.HostNode{
-				Identity:   ip,
-				Score:      retryQueue.Size() - int64(i),
-				RetryTimes: 0,
-				FailTimes:  0,
-			}
-			hostList.Add(host)
-		}
-		err = retryQueue.AddAll(*hostList)
-		if err != nil {
-			return err
-		}
-		// retry queue need to be reused in proof cmd
-		ss.SetRetryQueue(retryQueue)
-
-		// get self key pair
-		n, err := cmdenv.GetNode(env)
-		if err != nil {
-			return err
-		}
->>>>>>> 3b3ba9fe
 
 		// get other node's public key as address
 		// create channel to receive error if server don't have response
 		//chunkChan := make(chan *ChunkRes)
 		// FIXME: Fake multiple chunk hash as chunk hash
 		ss.SetStatus(uploadStatus)
-<<<<<<< HEAD
 
 		// add chunks into session
 		for _, singleChunk := range chunkHashes {
 			ss.GetOrDefault(singleChunk)
 		}
 		go retryMinotor(ss, n, price, ssID, context.Background())
-=======
-		// add chunks into session
-		for _, singleChunk := range req.Arguments {
-			ss.GetOrDefault(singleChunk)
-		}
-		go retryMinotor(ss, n, p, ssID, context.Background())
->>>>>>> 3b3ba9fe
 
 		seRes := &UploadRes{
 			ID: ssID,
@@ -340,18 +303,8 @@
 							candidateHost.IncrementRetry()
 							// if reach retry limit, in retry process will select another host
 							// so in channel receiving should also return to 'init'
-<<<<<<< HEAD
 							curState = initState
 							go retryProcess(candidateHost, ss, n, p, chunkHash, ssID, ctx)
-=======
-							if candidateHost.GetRetryTimes() >= RetryLimit {
-								curState = initState
-								go retryProcess(candidateHost, ss, n, p, chunkHash, ssID, ctx)
-							} else {
-								// TODO: How to let single step retry?
-								curState = chunkRes.CurrentStep
-							}
->>>>>>> 3b3ba9fe
 						}
 					} else {
 						// if success with current state, move on to next
@@ -423,10 +376,6 @@
 	chunk.UpdateChunk(n.Identity, hostPid, channelID, p)
 	chunk.SetState(storage.StdChunkStateFlow[0].State)
 
-<<<<<<< HEAD
-=======
-	log.Error("start to call init host")
->>>>>>> 3b3ba9fe
 	_, err = p2pCall(n, hostPid, "/storage/upload/init", ssID, strconv.FormatInt(channelID.Id, 10), chunkHash, strconv.FormatInt(p, 10))
 	// fail to connect with retry
 	if err != nil {
@@ -453,7 +402,6 @@
 			err = retryQueue.Offer(nextHost)
 			if err != nil {
 				return nil, err
-<<<<<<< HEAD
 			}
 		} else {
 			candidateHost = nextHost
@@ -495,49 +443,6 @@
 		if ss.GetCompleteChunks() == len(ss.ChunkInfo) {
 			ss.SetStatus(completeStatus)
 		}
-=======
-			}
-		} else {
-			candidateHost = nextHost
-		}
-	}
-	return candidateHost, nil
-}
-
-var storageUploadProofCmd = &cmds.Command{
-	Helptext: cmds.HelpText{
-		Tagline: "For client to receive collateral proof.",
-	},
-	Arguments: []cmds.Argument{
-		cmds.StringArg("proof", true, false, "Collateral Proof."),
-		cmds.StringArg("session-id", true, false, "ID for the entire storage upload session."),
-		cmds.StringArg("chunk-hash", true, false, "Chunk the storage node should fetch."),
-	},
-	Run: func(req *cmds.Request, res cmds.ResponseEmitter, env cmds.Environment) error {
-		ssID := req.Arguments[1]
-		ss, err := storage.GlobalSession.GetSession(ssID)
-		if err != nil {
-			return err
-		}
-		chunkHash := req.Arguments[2]
-		// get info from session
-		// previous step should have information with channel id and price
-		chunkInfo, err := ss.GetChunk(chunkHash)
-		if err != nil {
-			if chunkInfo != nil {
-				sendStepStateChan(chunkInfo.RetryChan, completeState, false, err, nil)
-			}
-			return err
-		}
-		chunkInfo.SetProof(req.Arguments[0])
-		ss.UpdateCompleteChunkNum(1)
-		sendStepStateChan(chunkInfo.RetryChan, completeState, true, nil, nil)
-
-		// check whether all chunk is complete
-		if ss.GetCompleteChunks() == len(ss.ChunkInfo) {
-			ss.SetStatus(completeStatus)
-		}
->>>>>>> 3b3ba9fe
 		return nil
 	},
 }
@@ -1386,12 +1291,8 @@
 		return res.Emit(status)
 	},
 	Type: StatusRes{},
-<<<<<<< HEAD
-}
-
+}
 
 func newKeyHelper(kss ...string) ds.Key {
 	return ds.NewKey(strings.Join(kss, ""))
-=======
->>>>>>> 3b3ba9fe
 }