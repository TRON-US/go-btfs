package commands

import (
	"context"
	"encoding/json"
	"errors"
	"fmt"
	"math"
	"strconv"
	"strings"
	"time"

	"github.com/TRON-US/go-btfs/core"
	"github.com/TRON-US/go-btfs/core/commands/cmdenv"
	"github.com/TRON-US/go-btfs/core/commands/storage"
	"github.com/TRON-US/go-btfs/core/corehttp/remote"
	"github.com/TRON-US/go-btfs/core/escrow"
	"github.com/TRON-US/go-btfs/core/guard"
	"github.com/TRON-US/go-btfs/core/hub"

	cmds "github.com/TRON-US/go-btfs-cmds"
	config "github.com/TRON-US/go-btfs-config"
	coreiface "github.com/TRON-US/interface-go-btfs-core"
	"github.com/TRON-US/interface-go-btfs-core/path"
	"github.com/tron-us/go-btfs-common/crypto"
	escrowpb "github.com/tron-us/go-btfs-common/protos/escrow"
	guardpb "github.com/tron-us/go-btfs-common/protos/guard"
	hubpb "github.com/tron-us/go-btfs-common/protos/hub"
	nodepb "github.com/tron-us/go-btfs-common/protos/node"

	"github.com/Workiva/go-datastructures/set"
	"github.com/alecthomas/units"
	"github.com/cenkalti/backoff/v3"
	"github.com/gogo/protobuf/proto"
	cidlib "github.com/ipfs/go-cid"
	"github.com/libp2p/go-libp2p-core/peer"
	ma "github.com/multiformats/go-multiaddr"
)

const (
	leafHashOptionName               = "leaf-hash"
	uploadPriceOptionName            = "price"
	replicationFactorOptionName      = "replication-factor"
	hostSelectModeOptionName         = "host-select-mode"
	hostSelectionOptionName          = "host-selection"
	hostInfoModeOptionName           = "host-info-mode"
	hostSyncModeOptionName           = "host-sync-mode"
	hostStoragePriceOptionName       = "host-storage-price"
	hostBandwidthPriceOptionName     = "host-bandwidth-price"
	hostCollateralPriceOptionName    = "host-collateral-price"
	hostBandwidthLimitOptionName     = "host-bandwidth-limit"
	hostStorageTimeMinOptionName     = "host-storage-time-min"
	hostStorageMaxOptionName         = "host-storage-max"
	testOnlyOptionName               = "host-search-local"
	storageLengthOptionName          = "storage-length"
	repairModeOptionName             = "repair-mode"
	customizedPayoutOptionName       = "customize-payout"
	customizedPayoutPeriodOptionName = "customize-payout-period"

	defaultRepFactor     = 3
	defaultStorageLength = 30

	// retry limit
	RetryLimit = 3
	FailLimit  = 3

	bttTotalSupply uint64 = 990_000_000_000
)

var bo = func() *backoff.ExponentialBackOff {
	bo := backoff.NewExponentialBackOff()
	bo.InitialInterval = 10 * time.Second
	bo.MaxElapsedTime = 5 * time.Minute
	bo.Multiplier = 1.5
	bo.MaxInterval = 60 * time.Second
	return bo
}()

// TODO: get/set the value from/in go-btfs-common
var HostPriceLowBoundary = int64(10)

var StorageCmd = &cmds.Command{
	Helptext: cmds.HelpText{
		Tagline: "Interact with storage services on BTFS.",
		ShortDescription: `
Storage services include client upload operations, host storage operations,
host information sync/display operations, and BTT payment-related routines.`,
	},
	Subcommands: map[string]*cmds.Command{
		"upload":    storageUploadCmd,
		"hosts":     storageHostsCmd,
		"info":      storageInfoCmd,
		"announce":  storageAnnounceCmd,
		"challenge": storageChallengeCmd,
		"stats":     storageStatsCmd,
		"contracts": storageContractsCmd,
	},
}

var storageUploadCmd = &cmds.Command{
	Helptext: cmds.HelpText{
		Tagline: "Store files on BTFS network nodes through BTT payment.",
		ShortDescription: `
By default, BTFS selects hosts based on overall score according to the current client's environment.
To upload a file, <file-hash> must refer to a reed-solomon encoded file.

To create a reed-solomon encoded file from a normal file:

    $ btfs add --chunker=reed-solomon <file>
    added <file-hash> <file>

Run command to upload:

    $ btfs storage upload <file-hash>

To custom upload and store a file on specific hosts:
    Use -m with 'custom' mode, and put host identifiers in -s, with multiple hosts separated by ','.

    # Upload a file to a set of hosts
    # Total # of hosts (N) must match # of shards in the first DAG level of root file hash
    $ btfs storage upload <file-hash> -m=custom -s=<host1-peer-id>,<host2-peer-id>,...,<hostN-peer-id>

    # Upload specific shards to a set of hosts
    # Total # of hosts (N) must match # of shards given
	$ btfs storage upload <shard-hash1> <shard-hash2> ... <shard-hashN> -l -m=custom -s=<host1-peer-id>,<host2-peer-id>,...,<hostN-peer-id>

Use status command to check for completion:
    $ btfs storage upload status <session-id> | jq`,
	},
	Subcommands: map[string]*cmds.Command{
		"init":         storageUploadInitCmd,
		"recvcontract": storageUploadRecvContractCmd,
		"status":       storageUploadStatusCmd,
	},
	Arguments: []cmds.Argument{
		cmds.StringArg("file-hash", true, false, "Hash of file to upload."),
		cmds.StringArg("repair-shards", false, false, "Shard hashes to repair."),
		cmds.StringArg("renter-pid", false, false, "Original renter peer ID."),
		cmds.StringArg("blacklist", false, false, "Blacklist of hosts during upload."),
	},
	Options: []cmds.Option{
		cmds.BoolOption(leafHashOptionName, "l", "Flag to specify given hash(es) is leaf hash(es).").WithDefault(false),
		cmds.Int64Option(uploadPriceOptionName, "p", "Max price per GiB per day of storage in BTT."),
		cmds.IntOption(replicationFactorOptionName, "r", "Replication factor for the file with erasure coding built-in.").WithDefault(defaultRepFactor),
		cmds.StringOption(hostSelectModeOptionName, "m", "Based on this mode to select hosts and upload automatically. Default: mode set in config option Experimental.HostsSyncMode."),
		cmds.StringOption(hostSelectionOptionName, "s", "Use only these selected hosts in order on 'custom' mode. Use ',' as delimiter."),
		cmds.BoolOption(testOnlyOptionName, "t", "Enable host search under all domains 0.0.0.0 (useful for local test)."),
		cmds.IntOption(storageLengthOptionName, "len", "File storage period on hosts in days.").WithDefault(defaultStorageLength),
		cmds.BoolOption(repairModeOptionName, "rm", "Enable repair mode.").WithDefault(false),
		cmds.BoolOption(customizedPayoutOptionName, "Enable file storage customized payout schedule.").WithDefault(false),
		cmds.IntOption(customizedPayoutPeriodOptionName, "Period of customized payout schedule.").WithDefault(1),
	},
	RunTimeout: 15 * time.Minute,
	Run: func(req *cmds.Request, res cmds.ResponseEmitter, env cmds.Environment) error {
		// get config settings
		cfg, err := cmdenv.GetConfig(env)
		if err != nil {
			return err
		}
		if !cfg.Experimental.StorageClientEnabled {
			return fmt.Errorf("storage client api not enabled")
		}
		// get node
		n, err := cmdenv.GetNode(env)
		if err != nil {
			return err
		}
		// get core api
		api, err := cmdenv.GetApi(env, req)
		if err != nil {
			return err
		}
		// check file hash
		var (
			shardHashes []string
			rootHash    cidlib.Cid
			shardSize   uint64
			blacklist   = set.New()
			renterPid   = n.Identity
		)
		isRepairMode := req.Options[repairModeOptionName].(bool)
		lf := req.Options[leafHashOptionName].(bool)
		if isRepairMode {
			if len(req.Arguments) > 3 {
				blacklistStr := req.Arguments[3]
				for _, s := range strings.Split(blacklistStr, ",") {
					blacklist.Add(s)
				}
			}
			rootHash, err = cidlib.Parse(req.Arguments[0])
			if err != nil {
				return err
			}
			renterPid, err = peer.IDB58Decode(req.Arguments[2])
			if err != nil {
				return err
			}
			shardHashes = strings.Split(req.Arguments[1], ",")
			for _, h := range shardHashes {
				_, err := cidlib.Parse(h)
				if err != nil {
					return err
				}
			}
			shardCid, err := cidlib.Parse(shardHashes[0])
			if err != nil {
				return err
			}
			shardSize, err = getContractSizeFromCid(req.Context, shardCid, api)
			if err != nil {
				return err
			}
		} else if !lf {
			if len(req.Arguments) != 1 {
				return fmt.Errorf("need one and only one root file hash")
			}
			// get leaf hashes
			hashStr := req.Arguments[0]
			// convert to cid
			rootHash, err = cidlib.Parse(hashStr)
			if err != nil {
				return err
			}
			hashes, err := storage.CheckAndGetReedSolomonShardHashes(req.Context, n, api, rootHash)
			if err != nil || len(hashes) == 0 {
				return fmt.Errorf("invalid hash: %s", err)
			}
			// get shard size
			shardSize, err = getContractSizeFromCid(req.Context, hashes[0], api)
			if err != nil {
				return err
			}
			for _, h := range hashes {
				shardHashes = append(shardHashes, h.String())
			}
		} else {
			rootHash = cidlib.Undef
			shardHashes = req.Arguments
			shardCid, err := cidlib.Parse(shardHashes[0])
			if err != nil {
				return err
			}
			shardSize, err = getContractSizeFromCid(req.Context, shardCid, api)
			if err != nil {
				return err
			}
		}
		// start new session
		// TODO: Genereate session ID on new
		sm := storage.GlobalSession
		ssID, err := storage.NewSessionID()
		// start new session
		if err != nil {
			return err
		}
		ss := sm.GetOrDefault(ssID, n.Identity)
		ss.SetFileHash(rootHash)
		ss.SetStatus(storage.InitStatus)
		go controlSessionTimeout(ss, storage.StdSessionStateFlow[0:])

		// get hosts/peers
		var peers []string
		// init retry queue
		retryQueue := storage.NewRetryQueue(int64(len(peers)))
		// set price limit, the price is default when host doesn't provide price
		price, found := req.Options[uploadPriceOptionName].(int64)
		if found && price < HostPriceLowBoundary {
			return fmt.Errorf("price is smaller than minimum setting price")
		}
		if found && price >= math.MaxInt64 {
			return fmt.Errorf("price should be smaller than max int64")
		}
		ns, err := hub.GetSettings(req.Context, cfg.Services.HubDomain,
			n.Identity.String(), n.Repo.Datastore())
		if err != nil {
			return err
		}
		if !found {
			price = int64(ns.StoragePriceAsk)
		}
		mode, ok := req.Options[hostSelectModeOptionName].(string)
		if ok && mode == "custom" {
			// get host list as user specified
			hosts, found := req.Options[hostSelectionOptionName].(string)
			if !found {
				return fmt.Errorf("custom mode needs input host lists")
			}
			peers = strings.Split(hosts, ",")
			if len(peers) != len(shardHashes) {
				return fmt.Errorf("custom mode hosts length must match shard hashes length")
			}
			for _, ip := range peers {
				host := &storage.HostNode{
					Identity:   ip,
					RetryTimes: 0,
					FailTimes:  0,
					Price:      price,
				}
				if err := retryQueue.Offer(host); err != nil {
					return err
				}
			}
		} else {
			// Use default setting if not set
			if !ok {
				mode = cfg.Experimental.HostsSyncMode
			}
			hosts, err := storage.GetHostsFromDatastore(req.Context, n, mode, len(shardHashes))
			if err != nil {
				return err
			}
			for _, ni := range hosts {
				if blacklist.Exists(ni) {
					continue
				}
				// use host askingPrice instead if provided
				if int64(ni.StoragePriceAsk) > HostPriceLowBoundary {
					price = int64(ni.StoragePriceAsk)
				}
				// add host to retry queue
				host := &storage.HostNode{
					Identity:   ni.NodeId,
					RetryTimes: 0,
					FailTimes:  0,
					Price:      price,
				}
				if err := retryQueue.Offer(host); err != nil {
					return err
				}
			}
		}
		storageLength := req.Options[storageLengthOptionName].(int)
		if uint64(storageLength) < ns.StorageTimeMin {
			return fmt.Errorf("invalid storage len. want: >= %d, got: %d",
				ns.StorageTimeMin, storageLength)
		}

		// retry queue need to be reused in proof cmd
		ss.SetRetryQueue(retryQueue)

		// add shards into session
		for shardIndex, shardHash := range shardHashes {
			_, err := ss.GetOrDefault(shardHash, shardIndex, int64(shardSize), int64(storageLength), "")
			if err != nil {
				return err
			}
		}
		// set to false if not specified
		testFlag := false
		if req.Options[testOnlyOptionName] != nil {
			testFlag = req.Options[testOnlyOptionName].(bool)
		}
		customizedPayout := req.Options[customizedPayoutOptionName].(bool)
		p := req.Options[customizedPayoutPeriodOptionName].(int)

		go retryMonitor(context.Background(), api, ss, n, ssID, testFlag,
			isRepairMode, renterPid.Pretty(), customizedPayout, p)

		seRes := &UploadRes{
			ID: ssID,
		}
		return res.Emit(seRes)
	},
	Type: UploadRes{},
}

func getContractSizeFromCid(ctx context.Context, hash cidlib.Cid, api coreiface.CoreAPI) (uint64, error) {
	leafPath := path.IpfsPath(hash)
	ipldNode, err := api.ResolveNode(ctx, leafPath)
	if err != nil {
		return 0, err
	}
	return ipldNode.Size()
}

func controlSessionTimeout(ss *storage.FileContracts, stateFlow []*storage.FlowControl) {
	// error is special std flow, will not be counted in here
	// and complete status don't need to wait for signal coming
	for curStatus := 0; curStatus < len(stateFlow)-2; {
		select {
		case sessionState := <-ss.SessionStatusChan:
			if sessionState.Succeed {
				curStatus = sessionState.CurrentStep + 1
				ss.SetStatus(curStatus)
			} else {
				if sessionState.Err == nil {
					sessionState.Err = fmt.Errorf("unknown error, please file a bug report")
				}
				ss.SetStatusWithError(storage.ErrStatus, sessionState.Err)
				return
			}
		case <-time.After(stateFlow[curStatus].TimeOut):
			ss.SetStatusWithError(storage.ErrStatus, fmt.Errorf("timed out"))
			return
		}
	}
}

type paramsForPrepareContractsForShard struct {
	ctx                context.Context
	rq                 *storage.RetryQueue
	api                coreiface.CoreAPI
	ss                 *storage.FileContracts
	n                  *core.IpfsNode
	test               bool
	isRepair           bool
	renterPid          string
	shardKey           string
	shard              *storage.Shard
	customizedSchedule bool
	period             int
}

func prepareSignedContractsForShard(param *paramsForPrepareContractsForShard, candidateHost *storage.HostNode) error {
	shard := param.shard
	shardIndex := shard.ShardIndex

	shard.SetPrice(candidateHost.Price)
	cfg, err := param.n.Repo.Config()
	if err != nil {
		return err
	}

	// init escrow Contract
	_, pid, err := ParsePeerParam(candidateHost.Identity)
	if err != nil {
		return err
	}
	escrowContract, err := escrow.NewContract(cfg, shard.ContractID, param.n, pid,
		shard.TotalPay, param.customizedSchedule, param.period)
	if err != nil {
		return fmt.Errorf("create escrow contract failed: [%v] ", err)
	}
	halfSignedEscrowContract, err := escrow.SignContractAndMarshal(escrowContract, nil, param.n.PrivateKey, true)
	if err != nil {
		return fmt.Errorf("sign escrow contract and maorshal failed: [%v] ", err)
	}
	shard.UpdateShard(pid)
	guardContractMeta, err := guard.NewContract(param.ss, cfg, param.shardKey, int32(shardIndex), param.renterPid)
	if err != nil {
		return fmt.Errorf("fail to new contract meta: [%v] ", err)
	}
	halfSignGuardContract, err := guard.SignedContractAndMarshal(guardContractMeta, nil, param.n.PrivateKey, true,
		param.isRepair, param.renterPid, param.n.Identity.Pretty())
	if err != nil {
		return fmt.Errorf("fail to sign guard contract and marshal: [%v] ", err)
	}

	// Set the output of this function.
	shard.CandidateHost = candidateHost
	shard.HalfSignedEscrowContract = halfSignedEscrowContract
	shard.HalfSignedGuardContract = halfSignGuardContract

	return nil
}

func retryMonitor(ctx context.Context, api coreiface.CoreAPI, ss *storage.FileContracts, n *core.IpfsNode,
	ssID string, test bool, isRepair bool, renterPid string, customizedSchedule bool, period int) {
	retryQueue := ss.GetRetryQueue()
	if retryQueue == nil {
		log.Error("retry queue is nil")
		return
	}

	// loop over each shard
	for shardKey, shard := range ss.ShardInfo {
		go func(shardKey string, shard *storage.Shard) {
			param := &paramsForPrepareContractsForShard{
				ctx:       ctx,
				rq:        retryQueue,
				api:       api,
				ss:        ss,
				n:         n,
				test:      test,
				isRepair:  isRepair,
				renterPid: renterPid,
				shardKey:  shardKey,
				shard:     shard,
			}

			// build connection with host, init step, could be error or timeout
			go retryProcess(param, nil, true)

			// monitor each steps if error or time out happens, retry
			// TODO: Change steps
			for curState := 0; curState <= storage.CompleteState && !ss.SessionEnded(); {
				select {
				case shardRes := <-shard.RetryChan:
					if !shardRes.Succeed {
						// receiving session time out signal, directly return
						if shardRes.SessionTimeOutErr != nil {
							log.Error(shardRes.SessionTimeOutErr)
							return
						}
						// if client itself has some error, no matter how many times it tries,
						// it will fail again, in this case, we don't need retry
						if shardRes.ClientErr != nil {
							sendSessionStatusChan(ss.SessionStatusChan, storage.InitStatus, false, shardRes.ClientErr)
							return
						}
						// if host error, retry
						if shardRes.HostErr != nil {
							log.Error(shardRes.HostErr)
							// increment current host's retry times
							shard.CandidateHost.IncrementRetry()
							// if reach retry limit, in retry process will select another host
							// so in channel receiving should also return to 'init'
							curState = storage.InitState
							go retryProcess(param, shard.CandidateHost, false)
						}
					} else {
						// if success with current state, move on to next
						log.Debug("succeed to pass state ", storage.StdStateFlow[curState].State)
						curState = shardRes.CurrentStep + 1
						if curState <= storage.CompleteState {
							shard.SetState(curState)
						}
					}
				case <-time.After(storage.StdStateFlow[curState].TimeOut):
					{
						log.Errorf("upload timed out with state %s", storage.StdStateFlow[curState].State)
						if shard.CandidateHost != nil {
							shard.CandidateHost.IncrementRetry()
						}
						curState = storage.InitState // reconnect to the host to start over

						go retryProcess(param, shard.CandidateHost, false)
					}
				}
			}
		}(shardKey, shard)
	}
}

func sendSessionStatusChan(channel chan storage.StatusChan, status int, succeed bool, err error) {
	if err != nil {
		log.Error("session error:", err)
	}
	channel <- storage.StatusChan{
		CurrentStep: status,
		Succeed:     succeed,
		Err:         err,
	}
}

func sendStepStateChan(channel chan *storage.StepRetryChan, state int, succeed bool, clientErr error, hostErr error) {
	if clientErr != nil {
		log.Error("renter error:", clientErr)
	}
	if hostErr != nil {
		log.Error("host error:", hostErr)
	}
	channel <- &storage.StepRetryChan{
		CurrentStep: state,
		Succeed:     succeed,
		ClientErr:   clientErr,
		HostErr:     hostErr,
	}
}

func retryProcess(param *paramsForPrepareContractsForShard, candidateHost *storage.HostNode, initial bool) {
	ss := param.ss
	shard := param.shard

	// if current session has completed or errored out
	if ss.SessionEnded() {
		return
	}

	// check if current shard has been contacting and receiving results
	if shard.GetState() >= storage.ContractState {
		return
	}

	// if candidate host passed in is not valid, fetch next valid one
	var hostChanged bool
	if initial || candidateHost == nil || candidateHost.FailTimes >= FailLimit || candidateHost.RetryTimes >= RetryLimit {
		otherValidHost, err := getValidHost(param.ctx, ss.RetryQueue, param.api, param.n, param.test)
		// either retry queue is empty or something wrong with retry queue
		if err != nil {
			sendStepStateChan(shard.RetryChan, storage.InitState, false, fmt.Errorf("no host available %v", err), nil)
			return
		}
		candidateHost = otherValidHost
		hostChanged = true
	}

	// if host is changed for the "shard", move the shard state to 0 and retry
	if hostChanged {
		err := prepareSignedContractsForShard(param, candidateHost)
		if err != nil {
			sendStepStateChan(shard.RetryChan, storage.InitState, false, err, nil)
			return
		}
	}
	// parse candidate host's IP and get connected
	_, hostPid, err := ParsePeerParam(candidateHost.Identity)
	if err != nil {
		sendStepStateChan(shard.RetryChan, storage.InitState, false, err, nil)
		return
	}

	_, err = remote.P2PCall(param.ctx, param.n, hostPid, "/storage/upload/init",
		ss.ID,
		ss.GetFileHash().String(),
		shard.ShardHash.String(),
		strconv.FormatInt(candidateHost.Price, 10),
		shard.HalfSignedEscrowContract,
		shard.HalfSignedGuardContract,
		strconv.FormatInt(shard.StorageLength, 10),
		strconv.FormatInt(shard.ShardSize, 10),
		strconv.Itoa(shard.ShardIndex),
	)
	// fail to connect with retry
	if err != nil {
		sendStepStateChan(shard.RetryChan, storage.InitState, false, nil, err)
	} else {
		sendStepStateChan(shard.RetryChan, storage.InitState, true, nil, nil)
	}
}

// find next available host
func getValidHost(ctx context.Context, retryQueue *storage.RetryQueue, api coreiface.CoreAPI,
	n *core.IpfsNode, test bool) (*storage.HostNode, error) {

	var candidateHost *storage.HostNode
	for candidateHost == nil {
		if retryQueue.Empty() {
			return nil, fmt.Errorf("retry queue is empty")
		}
		nextHost, err := retryQueue.Poll()
		if err != nil {
			return nil, err
		} else if nextHost.FailTimes >= FailLimit {
			log.Info("Remove Host: ", nextHost)
		} else if nextHost.RetryTimes >= RetryLimit {
			nextHost.IncrementFail()
			err = retryQueue.Offer(nextHost)
			if err != nil {
				return nil, err
			}
		} else {
			// find peer
			pi, err := remote.FindPeer(ctx, n, nextHost.Identity)
			if err != nil {
				// it's normal to fail in finding peer,
				// would give host another chance
				nextHost.IncrementFail()
				log.Error(err, "host", nextHost.Identity)
				err = retryQueue.Offer(nextHost)
				if err != nil {
					return nil, err
				}
				continue
			}
			if err := api.Swarm().Connect(ctx, *pi); err != nil {
				// in test mode, change the ip to 0.0.0.0
				if test {
					if err = changeAddress(pi); err == nil {
						err = api.Swarm().Connect(ctx, *pi)
					}
				}
				if err != nil {
					log.Error(err)
					nextHost.IncrementFail()
					err = retryQueue.Offer(nextHost)
					if err != nil {
						return nil, err
					}
					continue
				}
			}
			// if connect successfully, return
			candidateHost = nextHost
		}
	}
	return candidateHost, nil
}

func changeAddress(pinfo *peer.AddrInfo) error {
	parts := ma.Split(pinfo.Addrs[0])
	// change address to 0.0.0.0
	newIP, err := ma.NewMultiaddr("/ip4/0.0.0.0")
	if err != nil {
		return err
	}
	parts[0] = newIP
	newMa := ma.Join(parts[0], parts[1])
	pinfo.Addrs[0] = newMa
	return nil
}

// for client to receive all the half signed contracts
var storageUploadRecvContractCmd = &cmds.Command{
	Helptext: cmds.HelpText{
		Tagline: "For renter client to receive half signed contracts.",
	},
	Arguments: []cmds.Argument{
		cmds.StringArg("session-id", true, false, "Session ID which renter uses to store all shards information."),
		cmds.StringArg("shard-hash", true, false, "Shard the storage node should fetch."),
		cmds.StringArg("shard-index", true, false, "Index of shard within the encoding scheme."),
		cmds.StringArg("escrow-contract", true, false, "Signed Escrow contract."),
		cmds.StringArg("guard-contract", true, false, "Signed Guard contract."),
	},
	Run: func(req *cmds.Request, res cmds.ResponseEmitter, env cmds.Environment) error {
		// receive contracts
		escrowContractBytes := []byte(req.Arguments[3])
		guardContractBytes := []byte(req.Arguments[4])
		ssID := req.Arguments[0]
		n, err := cmdenv.GetNode(env)
		if err != nil {
			return err
		}
		ss, err := storage.GlobalSession.GetSession(n, storage.RenterStoragePrefix, ssID)
		if err != nil {
			return err
		}
		shardHash := req.Arguments[1]
		sidx := req.Arguments[2]
		shardIndex, err := strconv.Atoi(sidx)
		if err != nil {
			return err
		}
		shard, err := ss.GetShard(shardHash, shardIndex)
		if err != nil {
			return err
		}
		// TODO: For more secure, check if contracts are right or not
		sendStepStateChan(shard.RetryChan, storage.ContractState, true, nil, nil)
		guardContract, err := guard.UnmarshalGuardContract(guardContractBytes)
		if err != nil {
			sendStepStateChan(shard.RetryChan, storage.CompleteState, false, err, nil)
			return err
		}
		err = ss.IncrementContract(shard, escrowContractBytes, guardContract)
		if err != nil {
			sendStepStateChan(shard.RetryChan, storage.CompleteState, false, err, nil)
			return err
		}
		cfg, err := cmdenv.GetConfig(env)
		if err != nil {
			sendStepStateChan(shard.RetryChan, storage.CompleteState, false, err, nil)
			return err
		}
		sendStepStateChan(shard.RetryChan, storage.CompleteState, true, nil, nil)

		var contractRequest *escrowpb.EscrowContractRequest
		if ss.GetCompleteContractNum() == len(ss.ShardInfo) {
			// collecting all signed contracts means init status finished
			sendSessionStatusChan(ss.SessionStatusChan, storage.InitStatus, true, nil)
			contracts, totalPrice, err := storage.PrepareContractFromShard(ss.ShardInfo)
			if err != nil {
				sendSessionStatusChan(ss.SessionStatusChan, storage.SubmitStatus, false, err)
				return err
			}
			// check account balance, if not enough for the totalPrice do not submit to escrow
			balance, err := escrow.Balance(req.Context, cfg)
			if err != nil {
				err = fmt.Errorf("get renter account balance failed [%v]", err)
				sendSessionStatusChan(ss.SessionStatusChan, storage.SubmitStatus, false, err)
				return err
			}
			if balance < totalPrice {
				err = fmt.Errorf("not enough balance to submit contract, current balance is [%v]", balance)
				sendSessionStatusChan(ss.SessionStatusChan, storage.SubmitStatus, false, err)
				return err
			}

			contractRequest, err = escrow.NewContractRequest(cfg, contracts, totalPrice)
			if err != nil {
				sendSessionStatusChan(ss.SessionStatusChan, storage.SubmitStatus, false, err)
				return err
			}
			submitContractRes, err := escrow.SubmitContractToEscrow(req.Context, cfg, contractRequest)
			if err != nil {
				err = fmt.Errorf("failed to submit contracts to escrow: [%v]", err)
				sendSessionStatusChan(ss.SessionStatusChan, storage.SubmitStatus, false, err)
				return err
			}
			sendSessionStatusChan(ss.SessionStatusChan, storage.SubmitStatus, true, nil)

			// get core api
			api, err := cmdenv.GetApi(env, req)
			if err != nil {
				sendSessionStatusChan(ss.SessionStatusChan, storage.PayStatus, false, err)
				return err
			}

			go payFullToEscrowAndSubmitToGuard(context.Background(), n, api, submitContractRes, cfg, ss)
		}
		return nil
	},
}

func payFullToEscrowAndSubmitToGuard(ctx context.Context, n *core.IpfsNode, api coreiface.CoreAPI,
	response *escrowpb.SignedSubmitContractResult, cfg *config.Config, ss *storage.FileContracts) {
	privKeyStr := cfg.Identity.PrivKey
	payerPrivKey, err := crypto.ToPrivKey(privKeyStr)
	if err != nil {
		sendSessionStatusChan(ss.SessionStatusChan, storage.PayStatus, false, err)
		return
	}
	payerPubKey := payerPrivKey.GetPublic()
	payinRequest, err := escrow.NewPayinRequest(response, payerPubKey, payerPrivKey)
	if err != nil {
		sendSessionStatusChan(ss.SessionStatusChan, storage.PayStatus, false, err)
		return
	}
	payinRes, err := escrow.PayInToEscrow(ctx, cfg, payinRequest)
	if err != nil {
		err = fmt.Errorf("failed to pay in to escrow: [%v]", err)
		sendSessionStatusChan(ss.SessionStatusChan, storage.PayStatus, false, err)
		return
	}
	sendSessionStatusChan(ss.SessionStatusChan, storage.PayStatus, true, nil)

	fsStatus, err := guard.PrepAndUploadFileMeta(ctx, ss, response, payinRes, payerPrivKey, cfg)
	if err != nil {
		err = fmt.Errorf("failed to send file meta to guard: [%v]", err)
		sendSessionStatusChan(ss.SessionStatusChan, storage.GuardStatus, false, err)
		return
	}

	err = storage.PersistFileMetaToDatastore(n, storage.RenterStoragePrefix, ss.ID)
	if err != nil {
		sendSessionStatusChan(ss.SessionStatusChan, storage.GuardStatus, false, err)
		return
	}

	qs, err := guard.PrepFileChallengeQuestions(ctx, n, api, ss, fsStatus)
	if err != nil {
		sendSessionStatusChan(ss.SessionStatusChan, storage.GuardStatus, false, err)
		return
	}

	err = guard.SendChallengeQuestions(ctx, cfg, ss.FileHash, qs)
	if err != nil {
		err = fmt.Errorf("failed to send challenge questions to guard: [%v]", err)
		sendSessionStatusChan(ss.SessionStatusChan, storage.GuardStatus, false, err)
		return
	}
	sendSessionStatusChan(ss.SessionStatusChan, storage.GuardStatus, true, nil)
}

type UploadRes struct {
	ID string
}

var storageUploadInitCmd = &cmds.Command{
	Helptext: cmds.HelpText{
		Tagline: "Initialize storage handshake with inquiring client.",
		ShortDescription: `
Storage host opens this endpoint to accept incoming upload/storage requests,
If current host is interested and all validation checks out, host downloads
the shard and replies back to client for the next challenge step.`,
	},
	Arguments: []cmds.Argument{
		cmds.StringArg("session-id", true, false, "ID for the entire storage upload session."),
		cmds.StringArg("file-hash", true, false, "Root file storage node should fetch (the DAG)."),
		cmds.StringArg("shard-hash", true, false, "Shard the storage node should fetch."),
		cmds.StringArg("price", true, false, "Per GiB per day in BTT for storing this shard offered by client."),
		cmds.StringArg("escrow-contract", true, false, "Client's initial escrow contract data."),
		cmds.StringArg("guard-contract-meta", true, false, "Client's initial guard contract meta."),
		cmds.StringArg("storage-length", true, false, "Store file for certain length in days."),
		cmds.StringArg("shard-size", true, false, "Size of each shard received in bytes."),
		cmds.StringArg("shard-index", true, false, "Index of shard within the encoding scheme."),
	},
	RunTimeout: 5 * time.Second,
	Run: func(req *cmds.Request, res cmds.ResponseEmitter, env cmds.Environment) error {
		// check flags
		cfg, err := cmdenv.GetConfig(env)
		if err != nil {
			return err
		}
		if !cfg.Experimental.StorageHostEnabled {
			return fmt.Errorf("storage host api not enabled")
		}

		ssID := req.Arguments[0]
		fileHash, err := cidlib.Parse(req.Arguments[1])
		if err != nil {
			return err
		}
		shardHash := req.Arguments[2]
		shardIndex, err := strconv.Atoi(req.Arguments[8])
		if err != nil {
			return err
		}
		shardSize, err := strconv.ParseInt(req.Arguments[7], 10, 64)
		if err != nil {
			return err
		}
		price, err := strconv.ParseInt(req.Arguments[3], 10, 64)
		if err != nil {
			return err
		}
		halfSignedEscrowContBytes := req.Arguments[4]
		halfSignedGuardContBytes := req.Arguments[5]
		n, err := cmdenv.GetNode(env)
		if err != nil {
			return err
		}
		settings, err := hub.GetSettings(req.Context, cfg.Services.HubDomain, n.Identity.Pretty(), n.Repo.Datastore())
		if err != nil {
			return err
		}
		if uint64(price) < settings.StoragePriceAsk {
			return fmt.Errorf("price invalid: want: >=%d, got: %d", settings.StoragePriceAsk, price)
		}
		pid, ok := remote.GetStreamRequestRemotePeerID(req, n)
		if !ok {
			return fmt.Errorf("fail to get peer ID from request")
		}
		storeLen, err := strconv.Atoi(req.Arguments[6])
		if err != nil {
			return err
		}
		if uint64(storeLen) < settings.StorageTimeMin {
			return fmt.Errorf("store length invalid: want: >=%d, got: %d", settings.StorageTimeMin, storeLen)
		}
		// build session
		sm := storage.GlobalSession
		ss, _ := sm.GetSession(n, storage.HostStoragePrefix, ssID)
		// TODO: GetOrDefault and GetSession should be one call
		if ss == nil {
			ss = sm.GetOrDefault(ssID, n.Identity)
		}
		ss.SetFileHash(fileHash)
		// TODO: set host shard state in the following steps
		// TODO: maybe extract code on renter step timeout control and reuse it here
		go controlSessionTimeout(ss, storage.StdStateFlow[0:])
		halfSignedGuardContract, err := guard.UnmarshalGuardContract([]byte(halfSignedGuardContBytes))
		if err != nil {
			return err
		}
		shardInfo, err := ss.GetOrDefault(shardHash, shardIndex, shardSize, int64(storeLen), halfSignedGuardContract.ContractId)
		if err != nil {
			return err
		}
		shardInfo.UpdateShard(n.Identity)
		shardInfo.SetPrice(price)

		// review contract and send back to client
		halfSignedEscrowContract, err := escrow.UnmarshalEscrowContract([]byte(halfSignedEscrowContBytes))
		if err != nil {
			return err
		}
		if err != nil {
			return err
		}
		escrowContract := halfSignedEscrowContract.GetContract()
		guardContractMeta := halfSignedGuardContract.ContractMeta
		// get renter's public key
		payerPubKey, err := pid.ExtractPublicKey()
		if err != nil {
			return err
		}
		ok, err = crypto.Verify(payerPubKey, escrowContract, halfSignedEscrowContract.GetBuyerSignature())
		if !ok || err != nil {
			return fmt.Errorf("can't verify escrow contract: %v", err)
		}
		s := halfSignedGuardContract.GetRenterSignature()
		if s == nil {
			s = halfSignedGuardContract.GetPreparerSignature()
		}
		ok, err = crypto.Verify(payerPubKey, &guardContractMeta, s)
		if !ok || err != nil {
			return fmt.Errorf("can't verify guard contract: %v", err)
		}

		api, err := cmdenv.GetApi(env, req)
		if err != nil {
			return err
		}

		go signContractAndCheckPayment(context.Background(), n, api, cfg, ss, shardInfo, pid,
			halfSignedEscrowContract, halfSignedGuardContract)
		return nil
	},
}

func signContractAndCheckPayment(ctx context.Context, n *core.IpfsNode, api coreiface.CoreAPI, cfg *config.Config,
	ss *storage.FileContracts, shardInfo *storage.Shard, pid peer.ID,
	escrowSignedContract *escrowpb.SignedEscrowContract, guardSignedContract *guardpb.Contract) {
	escrowContract := escrowSignedContract.GetContract()
	guardContractMeta := guardSignedContract.ContractMeta
	// Sign on the contract
	signedEscrowContractBytes, err := escrow.SignContractAndMarshal(escrowContract, escrowSignedContract, n.PrivateKey, false)
	if err != nil {
		log.Error(err)
		return
	}
	signedGuardContractBytes, err := guard.SignedContractAndMarshal(&guardContractMeta, guardSignedContract,
		n.PrivateKey, false, false, pid.Pretty(), pid.Pretty())
	if err != nil {
		log.Error(err)
		return
	}

	_, err = remote.P2PCall(ctx, n, pid, "/storage/upload/recvcontract",
		ss.ID,
		shardInfo.ShardHash.String(),
		strconv.Itoa(shardInfo.ShardIndex),
		signedEscrowContractBytes,
		signedGuardContractBytes,
	)
	if err != nil {
		log.Error(err)
		return
	}

	// set contracts since renter has received contracts
	err = ss.IncrementContract(shardInfo, signedEscrowContractBytes, guardSignedContract)
	if err != nil {
		log.Error(err)
		return
	}

	// persist file meta
	err = storage.PersistFileMetaToDatastore(n, storage.HostStoragePrefix, ss.ID)
	if err != nil {
		log.Error(err)
		return
	}

	// check payment
	signedContractID, err := escrow.SignContractID(escrowContract.ContractId, n.PrivateKey)
	if err != nil {
		log.Error(err)
		return
	}

	paidIn := make(chan bool)
	go checkPaymentFromClient(ctx, paidIn, signedContractID, cfg)
	paid := <-paidIn
	if !paid {
		log.Error("contract is not paid", escrowContract.ContractId)
		return
	}

	downloadShardFromClient(n, api, ss, guardSignedContract, shardInfo)
}

// call escrow service to check if payment is received or not
<<<<<<< HEAD
func checkPaymentFromClient(ctx context.Context, paidIn chan bool, contractID *escrowpb.SignedContractID, configuration *config.Config) {
	timeout := 5 * time.Minute
	newCtx, cancel := context.WithTimeout(ctx, timeout)
	defer cancel()
	ticker := time.NewTicker(5 * time.Second)
	paid := false
=======
func checkPaymentFromClient(ctx context.Context, paidIn chan bool,
	contractID *escrowpb.SignedContractID, configuration *config.Config) {
>>>>>>> c5c7e457
	var err error
	paid := false
	err = backoff.Retry(func() error {
		paid, err = escrow.IsPaidin(ctx, configuration, contractID)
		if err != nil {
			return err
		}
		if paid {
			paidIn <- true
			return nil
		}
		return errors.New("reach max retry times")
	}, bo)
	if err != nil {
		log.Error("Check escrow IsPaidin failed", err)
		paidIn <- paid
	}
}

func downloadShardFromClient(n *core.IpfsNode, api coreiface.CoreAPI, ss *storage.FileContracts,
	guardContract *guardpb.Contract, shardInfo *storage.Shard) {
	expir := uint64(guardContract.RentEnd.Unix())
	// Get + pin to make sure it does not get accidentally deleted
	// Sharded scheme as special pin logic to add
	// file root dag + shard root dag + metadata full dag + only this shard dag
	_, err := shardInfo.GetChallengeResponseOrNew(context.Background(), n, api, ss.FileHash, true, expir)
	if err != nil {
		log.Error(err)
		storage.GlobalSession.Remove(ss.ID, shardInfo.ShardHash.String())
		return
	}
}

var storageHostsCmd = &cmds.Command{
	Helptext: cmds.HelpText{
		Tagline:          "Interact with information on hosts.",
		ShortDescription: `Allows interaction with information on hosts. Host information is synchronized from btfs-hub and saved in local datastore.`,
	},
	Subcommands: map[string]*cmds.Command{
		"info": storageHostsInfoCmd,
		"sync": storageHostsSyncCmd,
	},
}

var storageHostsInfoCmd = &cmds.Command{
	Helptext: cmds.HelpText{
		Tagline: "Display saved host information.",
		ShortDescription: `
This command displays saved information from btfs-hub under multiple modes.
Each mode ranks hosts based on its criteria and is randomized based on current node location.

Mode options include:` + hub.AllModeHelpText,
	},
	Options: []cmds.Option{
		cmds.StringOption(hostInfoModeOptionName, "m", "Hosts info showing mode. Default: mode set in config option Experimental.HostsSyncMode."),
	},
	Run: func(req *cmds.Request, res cmds.ResponseEmitter, env cmds.Environment) error {
		cfg, err := cmdenv.GetConfig(env)
		if err != nil {
			return err
		}
		if !cfg.Experimental.StorageClientEnabled {
			return fmt.Errorf("storage client api not enabled")
		}

		mode, ok := req.Options[hostInfoModeOptionName].(string)
		if !ok {
			mode = cfg.Experimental.HostsSyncMode
		}

		n, err := cmdenv.GetNode(env)
		if err != nil {
			return err
		}

		nodes, err := storage.GetHostsFromDatastore(req.Context, n, mode, 0)
		if err != nil {
			return err
		}

		return cmds.EmitOnce(res, &HostInfoRes{nodes})
	},
	Type: HostInfoRes{},
}

type HostInfoRes struct {
	Nodes []*hubpb.Host
}

var storageHostsSyncCmd = &cmds.Command{
	Helptext: cmds.HelpText{
		Tagline: "Synchronize host information from btfs-hub.",
		ShortDescription: `
This command synchronizes information from btfs-hub using multiple modes.
Each mode ranks hosts based on its criteria and is randomized based on current node location.

Mode options include:` + hub.AllModeHelpText,
	},
	Options: []cmds.Option{
		cmds.StringOption(hostSyncModeOptionName, "m", "Hosts syncing mode. Default: mode set in config option Experimental.HostsSyncMode."),
	},
	Run: func(req *cmds.Request, res cmds.ResponseEmitter, env cmds.Environment) error {
		cfg, err := cmdenv.GetConfig(env)
		if err != nil {
			return err
		}
		if !cfg.Experimental.StorageClientEnabled {
			return fmt.Errorf("storage client api not enabled")
		}

		mode, ok := req.Options[hostSyncModeOptionName].(string)
		if !ok {
			mode = cfg.Experimental.HostsSyncMode
		}

		n, err := cmdenv.GetNode(env)
		if err != nil {
			return err
		}

		return SyncHosts(req.Context, n, mode)
	},
}

func SyncHosts(ctx context.Context, node *core.IpfsNode, mode string) error {
	nodes, err := hub.QueryHub(ctx, node, mode)
	if err != nil {
		return err
	}
	return storage.SaveHostsIntoDatastore(ctx, node, mode, nodes)
}

var storageInfoCmd = &cmds.Command{
	Helptext: cmds.HelpText{
		Tagline: "Show storage host information.",
		ShortDescription: `
This command displays host information synchronized from the BTFS network.
By default it shows local host node information.`,
	},
	Arguments: []cmds.Argument{
		cmds.StringArg("peer-id", false, false, "Peer ID to show storage-related information. Default to self.").EnableStdin(),
	},
	Run: func(req *cmds.Request, res cmds.ResponseEmitter, env cmds.Environment) error {
		cfg, err := cmdenv.GetConfig(env)
		if err != nil {
			return err
		}
		if len(req.Arguments) > 0 {
			if !cfg.Experimental.StorageClientEnabled {
				return fmt.Errorf("storage client api not enabled")
			}
		} else if !cfg.Experimental.StorageHostEnabled {
			return fmt.Errorf("storage host api not enabled")
		}

		n, err := cmdenv.GetNode(env)
		if err != nil {
			return err
		}

		// Default to self
		var peerID string
		if len(req.Arguments) > 0 {
			peerID = req.Arguments[0]
		} else {
			peerID = n.Identity.Pretty()
		}

		data, err := hub.GetSettings(req.Context, cfg.Services.HubDomain, peerID, n.Repo.Datastore())
		if err != nil {
			return err
		}
		return cmds.EmitOnce(res, data)
	},
	Type: nodepb.Node_Settings{},
}

var storageAnnounceCmd = &cmds.Command{
	Helptext: cmds.HelpText{
		Tagline: "Update and announce storage host information.",
		ShortDescription: `
This command updates host information and broadcasts to the BTFS network. 

Examples

To set the max price per GiB to 1 BTT:
$ btfs storage announce --host-storage-price=1`,
	},
	Options: []cmds.Option{
		cmds.Uint64Option(hostStoragePriceOptionName, "s", "Max price per GiB of storage per day in BTT."),
		cmds.Uint64Option(hostBandwidthPriceOptionName, "b", "Max price per MiB of bandwidth in BTT."),
		cmds.Uint64Option(hostCollateralPriceOptionName, "cl", "Max collateral stake per hour per GiB in BTT."),
		cmds.FloatOption(hostBandwidthLimitOptionName, "l", "Max bandwidth limit per MB/s."),
		cmds.Uint64Option(hostStorageTimeMinOptionName, "d", "Min number of days for storage."),
		cmds.Uint64Option(hostStorageMaxOptionName, "m", "Max number of GB this host provides for storage."),
	},
	Run: func(req *cmds.Request, res cmds.ResponseEmitter, env cmds.Environment) error {
		cfg, err := cmdenv.GetConfig(env)
		if err != nil {
			return err
		}
		if !cfg.Experimental.StorageHostEnabled {
			return fmt.Errorf("storage host api not enabled")
		}

		sp, spFound := req.Options[hostStoragePriceOptionName].(uint64)
		bp, bpFound := req.Options[hostBandwidthPriceOptionName].(uint64)
		cp, cpFound := req.Options[hostCollateralPriceOptionName].(uint64)
		bl, blFound := req.Options[hostBandwidthLimitOptionName].(float64)
		stm, stmFound := req.Options[hostStorageTimeMinOptionName].(uint64)
		sm, smFound := req.Options[hostStorageMaxOptionName].(uint64)

		if sp > bttTotalSupply || cp > bttTotalSupply || bp > bttTotalSupply {
			return fmt.Errorf("maximum price is %d", bttTotalSupply)
		}

		n, err := cmdenv.GetNode(env)
		if err != nil {
			return err
		}

		rds := n.Repo.Datastore()
		peerId := n.Identity.Pretty()

		ns, err := hub.GetSettings(req.Context, cfg.Services.HubDomain, peerId, rds)
		if err != nil {
			return err
		}

		// Update fields if set
		if spFound {
			ns.StoragePriceAsk = sp
		}
		if bpFound {
			ns.BandwidthPriceAsk = bp
		}
		if cpFound {
			ns.CollateralStake = cp
		}
		if blFound {
			ns.BandwidthLimit = bl
		}
		if stmFound {
			ns.StorageTimeMin = stm
		}
		// Storage size max is set in config instead of dynamic store
		if smFound {
			cfgRoot, err := cmdenv.GetConfigRoot(env)
			if err != nil {
				return err
			}
			sm = sm * uint64(units.GB)
			_, err = storage.CheckAndValidateHostStorageMax(cfgRoot, n.Repo, &sm, false)
			if err != nil {
				return err
			}
		}

		nb, err := proto.Marshal(ns)
		if err != nil {
			return err
		}

		err = rds.Put(storage.GetHostStorageKey(peerId), nb)
		if err != nil {
			return err
		}

		return nil
	},
}

type StatusRes struct {
	Status   string
	Message  string
	FileHash string
	Shards   map[string]*ShardStatus
}

type ShardStatus struct {
	ContractID string
	Price      int64
	Host       string
	Status     string
}

var storageUploadStatusCmd = &cmds.Command{
	Helptext: cmds.HelpText{
		Tagline: "Check storage upload and payment status (From client's perspective).",
		ShortDescription: `
This command print upload and payment status by the time queried.`,
	},
	Arguments: []cmds.Argument{
		cmds.StringArg("session-id", true, false, "ID for the entire storage upload session.").EnableStdin(),
	},
	Run: func(req *cmds.Request, res cmds.ResponseEmitter, env cmds.Environment) error {
		status := &StatusRes{}
		// check and get session info from sessionMap
		ssID := req.Arguments[0]
		n, err := cmdenv.GetNode(env)
		if err != nil {
			return err
		}
		ss, err := storage.GlobalSession.GetSessionWithoutLock(n, storage.RenterStoragePrefix, ssID)
		if err != nil {
			return err
		}

		// check if checking request from host or client
		cfg, err := cmdenv.GetConfig(env)
		if err != nil {
			return err
		}
		if !cfg.Experimental.StorageClientEnabled && !cfg.Experimental.StorageHostEnabled {
			return fmt.Errorf("storage client/host api not enabled")
		}

		// get shards info from session
		status.Status, status.Message = ss.GetStatusAndMessage()
		status.FileHash = ss.GetFileHash().String()
		shards := make(map[string]*ShardStatus)
		status.Shards = shards
		for hash, info := range ss.ShardInfo {
			c := &ShardStatus{
				ContractID: info.ContractID,
				Price:      info.Price,
				Host:       info.Receiver.String(),
				Status:     info.GetStateStr(),
			}
			shards[hash] = c
		}
		return res.Emit(status)
	},
	Type: StatusRes{},
}

var storageChallengeCmd = &cmds.Command{
	Helptext: cmds.HelpText{
		Tagline: "Interact with storage challenge requests and responses.",
		ShortDescription: `
These commands contain both client-side and host-side challenge functions.

btfs storage challenge request <peer-id> <contract-id> <file-hash> <shard-hash> <chunk-index> <nonce>
btfs storage challenge response <contract-id> <file-hash> <shard-hash> <chunk-index> <nonce>`,
	},
	Subcommands: map[string]*cmds.Command{
		"request":  storageChallengeRequestCmd,
		"response": storageChallengeResponseCmd,
	},
}

var storageChallengeRequestCmd = &cmds.Command{
	Helptext: cmds.HelpText{
		Tagline: "Challenge storage hosts with Proof-of-Storage requests.",
		ShortDescription: `
This command challenges storage hosts on behalf of a client to see if hosts
still store a piece of file (usually a shard) as agreed in storage contract.`,
	},
	Arguments: append([]cmds.Argument{
		cmds.StringArg("peer-id", true, false, "Host Peer ID to send challenge requests."),
	}, storageChallengeResponseCmd.Arguments...), // append pass-through arguments
	RunTimeout: 5 * time.Second, // TODO: consider slow networks?
	Run: func(req *cmds.Request, res cmds.ResponseEmitter, env cmds.Environment) error {
		cfg, err := cmdenv.GetConfig(env)
		if err != nil {
			return err
		}
		if !cfg.Experimental.StorageClientEnabled {
			return fmt.Errorf("storage client api not enabled")
		}

		n, err := cmdenv.GetNode(env)
		if err != nil {
			return err
		}

		// Check if peer is reachable
		pi, err := remote.FindPeer(req.Context, n, req.Arguments[0])
		if err != nil {
			return err
		}
		// Pass arguments through to host response endpoint
		resp, err := remote.P2PCallStrings(req.Context, n, pi.ID, "/storage/challenge/response",
			req.Arguments[1:]...)
		if err != nil {
			return err
		}

		var scr StorageChallengeRes
		err = json.Unmarshal(resp, &scr)
		if err != nil {
			return err
		}

		return cmds.EmitOnce(res, &scr)
	},
	Type: StorageChallengeRes{},
}

type StorageChallengeRes struct {
	Answer string
}

var storageChallengeResponseCmd = &cmds.Command{
	Helptext: cmds.HelpText{
		Tagline: "Storage host responds to Proof-of-Storage requests.",
		ShortDescription: `
This command (on host) reads the challenge question and returns the answer to
the challenge request back to the caller.`,
	},
	Arguments: []cmds.Argument{
		cmds.StringArg("contract-id", true, false, "Contract ID associated with the challenge requests."),
		cmds.StringArg("file-hash", true, false, "File root multihash for the data stored at this host."),
		cmds.StringArg("shard-hash", true, false, "Shard multihash for the data stored at this host."),
		cmds.StringArg("chunk-index", true, false, "Chunk index for this challenge. Chunks available on this host include root + metadata + shard chunks."),
		cmds.StringArg("nonce", true, false, "Nonce for this challenge. A random UUIDv4 string."),
	},
	RunTimeout: 3 * time.Second,
	Run: func(req *cmds.Request, res cmds.ResponseEmitter, env cmds.Environment) error {
		cfg, err := cmdenv.GetConfig(env)
		if err != nil {
			return err
		}
		if !cfg.Experimental.StorageHostEnabled {
			return fmt.Errorf("storage host api not enabled")
		}

		n, err := cmdenv.GetNode(env)
		if err != nil {
			return err
		}

		api, err := cmdenv.GetApi(env, req)
		if err != nil {
			return err
		}

		fileHash, err := cidlib.Parse(req.Arguments[1])
		if err != nil {
			return err
		}
		sh := req.Arguments[2]
		shardHash, err := cidlib.Parse(sh)
		if err != nil {
			return err
		}
		// Check if host store has this contract id
		shardInfo, err := storage.GetShardInfoFromDatastore(n, storage.HostStoragePrefix, sh)
		if err != nil {
			return err
		}
		ctID := req.Arguments[0]
		if ctID != shardInfo.ContractID {
			return fmt.Errorf("contract id does not match, has [%s], needs [%s]", shardInfo.ContractID, ctID)
		}
		if !shardHash.Equals(shardInfo.ShardHash) {
			return fmt.Errorf("datastore internal error: mismatched existing shard hash %s with %s",
				shardInfo.ShardHash.String(), shardHash.String())
		}
		chunkIndex, err := strconv.Atoi(req.Arguments[3])
		if err != nil {
			return err
		}
		nonce := req.Arguments[4]
		// Get (cached) challenge response object and solve challenge
		sc, err := shardInfo.GetChallengeResponseOrNew(req.Context, n, api, fileHash, false, 0)
		if err != nil {
			return err
		}
		err = sc.SolveChallenge(chunkIndex, nonce)
		if err != nil {
			return err
		}

		return cmds.EmitOnce(res, &StorageChallengeRes{Answer: sc.Hash})
	},
	Type: StorageChallengeRes{},
}

// Storage Stats
//
// Includes sub-commands: info, sync
var storageStatsCmd = &cmds.Command{
	Helptext: cmds.HelpText{
		Tagline: "Get node storage stats.",
		ShortDescription: `
This command get node storage stats in the network.`,
	},
	Subcommands: map[string]*cmds.Command{
		"sync": storageStatsSyncCmd,
		"info": storageStatsInfoCmd,
	},
}

// sub-commands: btfs storage stats sync
var storageStatsSyncCmd = &cmds.Command{
	Helptext: cmds.HelpText{
		Tagline: "Synchronize node stats.",
		ShortDescription: `
This command synchronize node stats from network(hub) to local node data store.`,
	},
	Arguments:  []cmds.Argument{},
	RunTimeout: 3 * time.Second,
	Run: func(req *cmds.Request, res cmds.ResponseEmitter, env cmds.Environment) error {
		return nil
	},
}

// sub-commands: btfs storage stats info
var storageStatsInfoCmd = &cmds.Command{
	Helptext: cmds.HelpText{
		Tagline: "Get node stats.",
		ShortDescription: `
This command get node stats in the network from the local node data store.`,
	},
	Arguments:  []cmds.Argument{},
	RunTimeout: 3 * time.Second,
	Run: func(req *cmds.Request, res cmds.ResponseEmitter, env cmds.Environment) error {
		// return mock -- static dummy
		data := map[string]interface{}{
			"HostStats": map[string]interface{}{
				"Online":      true,
				"Uptime":      86400,
				"Score":       6.5,
				"StorageUsed": 1024,
				"StorageCap":  102400,
			},
			"RenterStats": map[string]interface{}{
				"Reserved": "Reserved",
			},
		}
		return cmds.EmitOnce(res, data)
	},
	Type: nodepb.StorageStat{},
}

// Storage Contracts
//
// Includes sub-commands: sync, stat, list
var storageContractsCmd = &cmds.Command{
	Helptext: cmds.HelpText{
		Tagline: "Get node storage contracts info.",
		ShortDescription: `
This command get node storage contracts info respect to different roles.`,
	},
	Subcommands: map[string]*cmds.Command{
		"sync": storageContractsSyncCmd,
		"stat": storageContractsStatCmd,
		"list": storageContractsListCmd,
	},
}

// sub-commands: btfs storage contracts sync
var storageContractsSyncCmd = &cmds.Command{
	Helptext: cmds.HelpText{
		Tagline: "Synchronize contracts stats based on role.",
		ShortDescription: `
This command contracts stats based on role from network(hub) to local node data store.`,
	},
	Arguments:  []cmds.Argument{},
	RunTimeout: 30 * time.Second,
	Run: func(req *cmds.Request, res cmds.ResponseEmitter, env cmds.Environment) error {
		return nil
	},
}

// sub-commands: btfs storage contracts stat
var storageContractsStatCmd = &cmds.Command{
	Helptext: cmds.HelpText{
		Tagline: "Get contracts stats based on role.",
		ShortDescription: `
This command get contracts stats based on role from the local node data store.`,
	},
	Arguments:  []cmds.Argument{},
	RunTimeout: 3 * time.Second,
	Run: func(req *cmds.Request, res cmds.ResponseEmitter, env cmds.Environment) error {
		// return mock -- static dummy
		data := map[string]interface{}{
			"ActiveContractNum":       10,
			"CompensationPaid":        20000,
			"CompensationOutstanding": 80000,
			"FirstContractStart":      "2020-01-22T23:57:13.163372Z",
			"LastContractEnd":         "2020-03-22T23:57:13.163372Z",
			"Role":                    "Host",
		}
		return cmds.EmitOnce(res, data)
	},
	Type: nodepb.ContractStat{},
}

// sub-commands: btfs storage contracts list
var storageContractsListCmd = &cmds.Command{
	Helptext: cmds.HelpText{
		Tagline: "Get contracts list based on role.",
		ShortDescription: `
This command get contracts list based on role from the local node data store.`,
	},
	Arguments:  []cmds.Argument{},
	RunTimeout: 3 * time.Second,
	Run: func(req *cmds.Request, res cmds.ResponseEmitter, env cmds.Environment) error {
		// return mock -- static dummy
		data := []interface{}{
			map[string]interface{}{
				"ContractId":              "737b6d38-5af1-4023-b219-196aadf4d3f0",
				"HostId":                  "16Uiu2HAmPTPCDrinViMyEzRGGcEJpc2VUH9bc46dU7sP2TzsbNnc",
				"RenterId":                "16Uiu2HAmCknnNaWa44X4kLRCq33B3zvBevRTLdo27qMhsszCwqdF",
				"Status":                  "init",
				"StartTime":               "2020-01-22T23:57:13.163372Z",
				"EndTime":                 "2020-03-22T23:57:13.163372Z",
				"NextEscrowTime":          "2020-02-22T23:57:13.163372Z",
				"CompensationPaid":        0,
				"CompensationOutstanding": 15000,
				"UnitPrice":               10,
				"ShardSize":               500,
				"ShardHash":               "QmUX3GkfVQ8ARa79VE5HC6dxA5AtQQGaUTg1nbaqcAaYmp",
				"FileHash":                "QmAA3GkfVQ8ARa79VE5HC6dxA5AtQQGaUTg1nbaqcAaYm1",
			},
			map[string]interface{}{
				"ContractId":              "869675ac-c966-4808-83d7-1901d0449fb6",
				"HostId":                  "16Uiu2HAmPTPCDrinViMyEzRGGcEJpc2VUH9bc46dU7sP2TzsbNnc",
				"RenterId":                "16Uiu2HAmR6h5aamvwYDKYdp2Z3imCfHLRJnjB7VAYeab23AaZxSY",
				"Status":                  "complete",
				"StartTime":               "2020-01-23T23:57:13.163372Z",
				"EndTime":                 "2020-02-12T23:57:13.163372Z",
				"NextEscrowTime":          "2020-02-23T23:57:13.163372Z",
				"CompensationPaid":        100,
				"CompensationOutstanding": 300,
				"UnitPrice":               10,
				"ShardSize":               40,
				"ShardHash":               "QmTT3GkfVQ8ARa79VE5HC6dxA5AtQQGaUTg1nbaqcAaYm2",
				"FileHash":                "QmXx3GkfVQ8ARa79VE5HC6dxA5AtQQGaUTg1nbaqcAaYm3",
			},
		}
		return cmds.EmitOnce(res, data)
	},
	Type: nodepb.Contracts{},
}<|MERGE_RESOLUTION|>--- conflicted
+++ resolved
@@ -1042,17 +1042,8 @@
 }
 
 // call escrow service to check if payment is received or not
-<<<<<<< HEAD
-func checkPaymentFromClient(ctx context.Context, paidIn chan bool, contractID *escrowpb.SignedContractID, configuration *config.Config) {
-	timeout := 5 * time.Minute
-	newCtx, cancel := context.WithTimeout(ctx, timeout)
-	defer cancel()
-	ticker := time.NewTicker(5 * time.Second)
-	paid := false
-=======
 func checkPaymentFromClient(ctx context.Context, paidIn chan bool,
 	contractID *escrowpb.SignedContractID, configuration *config.Config) {
->>>>>>> c5c7e457
 	var err error
 	paid := false
 	err = backoff.Retry(func() error {
