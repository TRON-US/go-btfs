--- conflicted
+++ resolved
@@ -9,21 +9,13 @@
 	"os"
 	"strings"
 
-<<<<<<< HEAD
+	version "github.com/TRON-US/go-btfs"
 	core "github.com/TRON-US/go-btfs/core"
 	cmdenv "github.com/TRON-US/go-btfs/core/commands/cmdenv"
 
 	cmds "github.com/TRON-US/go-btfs-cmds"
 	ic "github.com/libp2p/go-libp2p-core/crypto"
-=======
-	version "github.com/ipfs/go-ipfs"
-	core "github.com/ipfs/go-ipfs/core"
-	cmdenv "github.com/ipfs/go-ipfs/core/commands/cmdenv"
-
-	cmds "github.com/ipfs/go-ipfs-cmds"
-	ic "github.com/libp2p/go-libp2p-core/crypto"
 	"github.com/libp2p/go-libp2p-core/host"
->>>>>>> 8431e2e8
 	peer "github.com/libp2p/go-libp2p-core/peer"
 	pstore "github.com/libp2p/go-libp2p-core/peerstore"
 	kb "github.com/libp2p/go-libp2p-kbucket"
@@ -54,11 +46,7 @@
 
 var IDCmd = &cmds.Command{
 	Helptext: cmds.HelpText{
-<<<<<<< HEAD
 		Tagline: "Show btfs node id info.",
-=======
-		Tagline: "Show ipfs node id info.",
->>>>>>> 8431e2e8
 		ShortDescription: `
 Prints out information about the specified peer.
 If no peer is specified, prints out information for local peers.
@@ -199,31 +187,22 @@
 	info.PublicKey = base64.StdEncoding.EncodeToString(pkb)
 
 	if node.PeerHost != nil {
-<<<<<<< HEAD
-		for _, a := range node.PeerHost.Addrs() {
-			s := a.String() + "/btfs/" + info.ID
-			info.Addresses = append(info.Addresses, s)
-		}
-	}
-	info.ProtocolVersion = "btfs/1.0.0"
-	info.AgentVersion = identify.ClientVersion
+		addrs, err := peer.AddrInfoToP2pAddrs(host.InfoFromHost(node.PeerHost))
+		if err != nil {
+			return nil, err
+		}
+		for _, a := range addrs {
+			info.Addresses = append(info.Addresses, a.String())
+		}
+	}
+	info.ProtocolVersion = identify.LibP2PVersion
+	info.AgentVersion = version.UserAgent
+
 	if node.IsDaemon {
 		info.DaemonProcessID = os.Getpid()
 	} else {
 		info.DaemonProcessID = -1
 	}
 
-=======
-		addrs, err := peer.AddrInfoToP2pAddrs(host.InfoFromHost(node.PeerHost))
-		if err != nil {
-			return nil, err
-		}
-		for _, a := range addrs {
-			info.Addresses = append(info.Addresses, a.String())
-		}
-	}
-	info.ProtocolVersion = identify.LibP2PVersion
-	info.AgentVersion = version.UserAgent
->>>>>>> 8431e2e8
 	return info, nil
 }