package commands

import (
	"fmt"
	"io"
	"text/tabwriter"

	cmdenv "github.com/TRON-US/go-btfs/core/commands/cmdenv"

<<<<<<< HEAD
	cmds "github.com/TRON-US/go-btfs-cmds"
	options "github.com/TRON-US/interface-go-btfs-core/options"
=======
	cmds "github.com/ipfs/go-ipfs-cmds"
	options "github.com/ipfs/interface-go-ipfs-core/options"
>>>>>>> 8431e2e8
)

var KeyCmd = &cmds.Command{
	Helptext: cmds.HelpText{
<<<<<<< HEAD
		Tagline: "Create and list BTNS name keypairs",
=======
		Tagline: "Create and list IPNS name keypairs",
>>>>>>> 8431e2e8
		ShortDescription: `
'btfs key gen' generates a new keypair for usage with BTNS and 'btfs name
publish'.

  > btfs key gen --type=rsa --size=2048 mykey
  > btfs name publish --key=mykey QmSomeHash

'btfs key list' lists the available keys.

  > btfs key list
  self
  mykey
		`,
	},
	Subcommands: map[string]*cmds.Command{
		"gen":    keyGenCmd,
		"list":   keyListCmd,
		"rename": keyRenameCmd,
		"rm":     keyRmCmd,
	},
}

type KeyOutput struct {
	Name string
	Id   string
}

type KeyOutputList struct {
	Keys []KeyOutput
}

// KeyRenameOutput define the output type of keyRenameCmd
type KeyRenameOutput struct {
	Was       string
	Now       string
	Id        string
	Overwrite bool
}

const (
	keyStoreTypeOptionName = "type"
	keyStoreSizeOptionName = "size"
)

var keyGenCmd = &cmds.Command{
	Helptext: cmds.HelpText{
		Tagline: "Create a new keypair",
	},
	Options: []cmds.Option{
<<<<<<< HEAD
		cmds.StringOption(keyStoreTypeOptionName, "t", "type of the key to create [rsa, ed25519, ecdsa]"),
=======
		cmds.StringOption(keyStoreTypeOptionName, "t", "type of the key to create: rsa, ed25519").WithDefault("rsa"),
>>>>>>> 8431e2e8
		cmds.IntOption(keyStoreSizeOptionName, "s", "size of the key to generate"),
	},
	Arguments: []cmds.Argument{
		cmds.StringArg("name", true, false, "name of key to create"),
	},
	Run: func(req *cmds.Request, res cmds.ResponseEmitter, env cmds.Environment) error {
		api, err := cmdenv.GetApi(env, req)
		if err != nil {
			return err
		}

		typ, f := req.Options[keyStoreTypeOptionName].(string)
		if !f {
			return fmt.Errorf("please specify a key type with --type")
		}

		name := req.Arguments[0]
		if name == "self" {
			return fmt.Errorf("cannot create key with name 'self'")
		}

		opts := []options.KeyGenerateOption{options.Key.Type(typ)}

		size, sizefound := req.Options[keyStoreSizeOptionName].(int)
		if sizefound {
			opts = append(opts, options.Key.Size(size))
		}

		key, err := api.Key().Generate(req.Context, name, opts...)

		if err != nil {
			return err
		}

		return cmds.EmitOnce(res, &KeyOutput{
			Name: name,
			Id:   key.ID().Pretty(),
		})
	},
	Encoders: cmds.EncoderMap{
		cmds.Text: cmds.MakeTypedEncoder(func(req *cmds.Request, w io.Writer, ko *KeyOutput) error {
			_, err := w.Write([]byte(ko.Id + "\n"))
			return err
		}),
	},
	Type: KeyOutput{},
}

var keyListCmd = &cmds.Command{
	Helptext: cmds.HelpText{
		Tagline: "List all local keypairs",
	},
	Options: []cmds.Option{
		cmds.BoolOption("l", "Show extra information about keys."),
	},
	Run: func(req *cmds.Request, res cmds.ResponseEmitter, env cmds.Environment) error {
		api, err := cmdenv.GetApi(env, req)
		if err != nil {
			return err
		}

		keys, err := api.Key().List(req.Context)
		if err != nil {
			return err
		}

		list := make([]KeyOutput, 0, len(keys))

		for _, key := range keys {
			list = append(list, KeyOutput{Name: key.Name(), Id: key.ID().Pretty()})
		}

		return cmds.EmitOnce(res, &KeyOutputList{list})
	},
	Encoders: cmds.EncoderMap{
		cmds.Text: keyOutputListEncoders(),
	},
	Type: KeyOutputList{},
}

const (
	keyStoreForceOptionName = "force"
)

var keyRenameCmd = &cmds.Command{
	Helptext: cmds.HelpText{
		Tagline: "Rename a keypair",
	},
	Arguments: []cmds.Argument{
		cmds.StringArg("name", true, false, "name of key to rename"),
		cmds.StringArg("newName", true, false, "new name of the key"),
	},
	Options: []cmds.Option{
		cmds.BoolOption(keyStoreForceOptionName, "f", "Allow to overwrite an existing key."),
	},
	Run: func(req *cmds.Request, res cmds.ResponseEmitter, env cmds.Environment) error {
		api, err := cmdenv.GetApi(env, req)
		if err != nil {
			return err
		}

		name := req.Arguments[0]
		newName := req.Arguments[1]
		force, _ := req.Options[keyStoreForceOptionName].(bool)

		key, overwritten, err := api.Key().Rename(req.Context, name, newName, options.Key.Force(force))
		if err != nil {
			return err
		}

		return cmds.EmitOnce(res, &KeyRenameOutput{
			Was:       name,
			Now:       newName,
			Id:        key.ID().Pretty(),
			Overwrite: overwritten,
		})
	},
	Encoders: cmds.EncoderMap{
		cmds.Text: cmds.MakeTypedEncoder(func(req *cmds.Request, w io.Writer, kro *KeyRenameOutput) error {
			if kro.Overwrite {
				fmt.Fprintf(w, "Key %s renamed to %s with overwriting\n", kro.Id, kro.Now)
			} else {
				fmt.Fprintf(w, "Key %s renamed to %s\n", kro.Id, kro.Now)
			}
			return nil
		}),
	},
	Type: KeyRenameOutput{},
}

var keyRmCmd = &cmds.Command{
	Helptext: cmds.HelpText{
		Tagline: "Remove a keypair",
	},
	Arguments: []cmds.Argument{
		cmds.StringArg("name", true, true, "names of keys to remove").EnableStdin(),
	},
	Options: []cmds.Option{
		cmds.BoolOption("l", "Show extra information about keys."),
	},
	Run: func(req *cmds.Request, res cmds.ResponseEmitter, env cmds.Environment) error {
		api, err := cmdenv.GetApi(env, req)
		if err != nil {
			return err
		}

		names := req.Arguments

		list := make([]KeyOutput, 0, len(names))
		for _, name := range names {
			key, err := api.Key().Remove(req.Context, name)
			if err != nil {
				return err
			}

			list = append(list, KeyOutput{Name: name, Id: key.ID().Pretty()})
		}

		return cmds.EmitOnce(res, &KeyOutputList{list})
	},
	Encoders: cmds.EncoderMap{
		cmds.Text: keyOutputListEncoders(),
	},
	Type: KeyOutputList{},
}

func keyOutputListEncoders() cmds.EncoderFunc {
	return cmds.MakeTypedEncoder(func(req *cmds.Request, w io.Writer, list *KeyOutputList) error {
		withID, _ := req.Options["l"].(bool)

		tw := tabwriter.NewWriter(w, 1, 2, 1, ' ', 0)
		for _, s := range list.Keys {
			if withID {
				fmt.Fprintf(tw, "%s\t%s\t\n", s.Id, s.Name)
			} else {
				fmt.Fprintf(tw, "%s\n", s.Name)
			}
		}
		tw.Flush()
		return nil
	})
}<|MERGE_RESOLUTION|>--- conflicted
+++ resolved
@@ -7,22 +7,13 @@
 
 	cmdenv "github.com/TRON-US/go-btfs/core/commands/cmdenv"
 
-<<<<<<< HEAD
 	cmds "github.com/TRON-US/go-btfs-cmds"
 	options "github.com/TRON-US/interface-go-btfs-core/options"
-=======
-	cmds "github.com/ipfs/go-ipfs-cmds"
-	options "github.com/ipfs/interface-go-ipfs-core/options"
->>>>>>> 8431e2e8
 )
 
 var KeyCmd = &cmds.Command{
 	Helptext: cmds.HelpText{
-<<<<<<< HEAD
 		Tagline: "Create and list BTNS name keypairs",
-=======
-		Tagline: "Create and list IPNS name keypairs",
->>>>>>> 8431e2e8
 		ShortDescription: `
 'btfs key gen' generates a new keypair for usage with BTNS and 'btfs name
 publish'.
@@ -72,11 +63,7 @@
 		Tagline: "Create a new keypair",
 	},
 	Options: []cmds.Option{
-<<<<<<< HEAD
-		cmds.StringOption(keyStoreTypeOptionName, "t", "type of the key to create [rsa, ed25519, ecdsa]"),
-=======
 		cmds.StringOption(keyStoreTypeOptionName, "t", "type of the key to create: rsa, ed25519").WithDefault("rsa"),
->>>>>>> 8431e2e8
 		cmds.IntOption(keyStoreSizeOptionName, "s", "size of the key to generate"),
 	},
 	Arguments: []cmds.Argument{
