package commands

import (
	"fmt"
	"io"

<<<<<<< HEAD
	cmds "github.com/TRON-US/go-btfs-cmds"
=======
	cmds "github.com/ipfs/go-ipfs-cmds"
>>>>>>> 8431e2e8
	logging "github.com/ipfs/go-log"
	lwriter "github.com/ipfs/go-log/writer"
)

// Golang os.Args overrides * and replaces the character argument with
// an array which includes every file in the user's CWD. As a
// workaround, we use 'all' instead. The util library still uses * so
// we convert it at this step.
var logAllKeyword = "all"

var LogCmd = &cmds.Command{
	Helptext: cmds.HelpText{
		Tagline: "Interact with the daemon log output.",
		ShortDescription: `
'btfs log' contains utility commands to affect or read the logging
output of a running daemon.

There are also two environmental variables that direct the logging 
system (not just for the daemon logs, but all commands):
    IPFS_LOGGING - sets the level of verbosity of the logging.
        One of: debug, info, warn, error, dpanic, panic, fatal
    IPFS_LOGGING_FMT - sets formatting of the log output.
        One of: color, nocolor
`,
	},

	Subcommands: map[string]*cmds.Command{
		"level": logLevelCmd,
		"ls":    logLsCmd,
		"tail":  logTailCmd,
	},
}

var logLevelCmd = &cmds.Command{
	Helptext: cmds.HelpText{
		Tagline: "Change the logging level.",
		ShortDescription: `
Change the verbosity of one or all subsystems log output. This does not affect
the event log.
`,
	},

	Arguments: []cmds.Argument{
		// TODO use a different keyword for 'all' because all can theoretically
		// clash with a subsystem name
		cmds.StringArg("subsystem", true, false, fmt.Sprintf("The subsystem logging identifier. Use '%s' for all subsystems.", logAllKeyword)),
<<<<<<< HEAD
		cmds.StringArg("level", true, false, `The log level, with 'debug' the most verbose and 'critical' the least verbose.
			One of: debug, info, warning, error, critical.
=======
		cmds.StringArg("level", true, false, `The log level, with 'debug' the most verbose and 'fatal' the least verbose.
			One of: debug, info, warn, error, dpanic, panic, fatal.
>>>>>>> 8431e2e8
		`),
	},
	Run: func(req *cmds.Request, res cmds.ResponseEmitter, env cmds.Environment) error {
		args := req.Arguments
		subsystem, level := args[0], args[1]

		if subsystem == logAllKeyword {
			subsystem = "*"
		}

		if err := logging.SetLogLevel(subsystem, level); err != nil {
			return err
		}

		s := fmt.Sprintf("Changed log level of '%s' to '%s'\n", subsystem, level)
		log.Info(s)

		return cmds.EmitOnce(res, &MessageOutput{s})
	},
	Encoders: cmds.EncoderMap{
		cmds.Text: cmds.MakeTypedEncoder(func(req *cmds.Request, w io.Writer, out *MessageOutput) error {
			fmt.Fprint(w, out.Message)
			return nil
		}),
	},
	Type: MessageOutput{},
}

var logLsCmd = &cmds.Command{
	Helptext: cmds.HelpText{
		Tagline: "List the logging subsystems.",
		ShortDescription: `
'btfs log ls' is a utility command used to list the logging
subsystems of a running daemon.
`,
	},
	Run: func(req *cmds.Request, res cmds.ResponseEmitter, env cmds.Environment) error {
		return cmds.EmitOnce(res, &stringList{logging.GetSubsystems()})
	},
	Encoders: cmds.EncoderMap{
		cmds.Text: cmds.MakeTypedEncoder(func(req *cmds.Request, w io.Writer, list *stringList) error {
			for _, s := range list.Strings {
				fmt.Fprintln(w, s)
			}
			return nil
		}),
	},
	Type: stringList{},
}

var logTailCmd = &cmds.Command{
	Helptext: cmds.HelpText{
		Tagline: "Read the event log.",
		ShortDescription: `
Outputs event log messages (not other log messages) as they are generated.
`,
	},

	Run: func(req *cmds.Request, res cmds.ResponseEmitter, env cmds.Environment) error {
		ctx := req.Context
		r, w := io.Pipe()
		go func() {
			defer w.Close()
			<-ctx.Done()
		}()
		lwriter.WriterGroup.AddWriter(w)
		return res.Emit(r)
	},
}<|MERGE_RESOLUTION|>--- conflicted
+++ resolved
@@ -4,11 +4,7 @@
 	"fmt"
 	"io"
 
-<<<<<<< HEAD
 	cmds "github.com/TRON-US/go-btfs-cmds"
-=======
-	cmds "github.com/ipfs/go-ipfs-cmds"
->>>>>>> 8431e2e8
 	logging "github.com/ipfs/go-log"
 	lwriter "github.com/ipfs/go-log/writer"
 )
@@ -55,13 +51,8 @@
 		// TODO use a different keyword for 'all' because all can theoretically
 		// clash with a subsystem name
 		cmds.StringArg("subsystem", true, false, fmt.Sprintf("The subsystem logging identifier. Use '%s' for all subsystems.", logAllKeyword)),
-<<<<<<< HEAD
-		cmds.StringArg("level", true, false, `The log level, with 'debug' the most verbose and 'critical' the least verbose.
-			One of: debug, info, warning, error, critical.
-=======
 		cmds.StringArg("level", true, false, `The log level, with 'debug' the most verbose and 'fatal' the least verbose.
 			One of: debug, info, warn, error, dpanic, panic, fatal.
->>>>>>> 8431e2e8
 		`),
 	},
 	Run: func(req *cmds.Request, res cmds.ResponseEmitter, env cmds.Environment) error {
