--- conflicted
+++ resolved
@@ -10,19 +10,11 @@
 	"text/tabwriter"
 	"time"
 
-<<<<<<< HEAD
 	core "github.com/TRON-US/go-btfs/core"
 	cmdenv "github.com/TRON-US/go-btfs/core/commands/cmdenv"
 	p2p "github.com/TRON-US/go-btfs/p2p"
 
 	cmds "github.com/TRON-US/go-btfs-cmds"
-=======
-	core "github.com/ipfs/go-ipfs/core"
-	cmdenv "github.com/ipfs/go-ipfs/core/commands/cmdenv"
-	p2p "github.com/ipfs/go-ipfs/p2p"
-
-	cmds "github.com/ipfs/go-ipfs-cmds"
->>>>>>> 8431e2e8
 	peer "github.com/libp2p/go-libp2p-core/peer"
 	pstore "github.com/libp2p/go-libp2p-core/peerstore"
 	protocol "github.com/libp2p/go-libp2p-core/protocol"
@@ -95,14 +87,8 @@
 connections and/or handlers. It must be prefixed with '` + P2PProtoPrefix + `'.
 
 Example:
-<<<<<<< HEAD
-  btfs p2p forward ` + P2PProtoPrefix + `myproto /ip4/127.0.0.1/tcp/4567 /btfs/QmPeer
-    - Forward connections to 127.0.0.1:4567 to '` + P2PProtoPrefix + `myproto' service on /btfs/QmPeer
-=======
-  ipfs p2p forward ` + P2PProtoPrefix + `myproto /ip4/127.0.0.1/tcp/4567 /p2p/QmPeer
+  btfs p2p forward ` + P2PProtoPrefix + `myproto /ip4/127.0.0.1/tcp/4567 /p2p/QmPeer
     - Forward connections to 127.0.0.1:4567 to '` + P2PProtoPrefix + `myproto' service on /p2p/QmPeer
->>>>>>> 8431e2e8
-
 `,
 	},
 	Arguments: []cmds.Argument{
