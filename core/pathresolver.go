--- conflicted
+++ resolved
@@ -62,11 +62,7 @@
 }
 
 // Resolve resolves the given path by parsing out protocol-specific
-<<<<<<< HEAD
-// entries (e.g. /btns/<node-key>) and then going through the /ipfs/
-=======
 // entries (e.g. /btns/<node-key>) and then going through the /btfs/
->>>>>>> 5bacd4c2
 // entries and returning the final node.
 func Resolve(ctx context.Context, nsys namesys.NameSystem, r *resolver.Resolver, p path.Path) (ipld.Node, error) {
 	p, err := ResolveIPNS(ctx, nsys, p)
