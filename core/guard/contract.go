package guard

import (
	"github.com/gogo/protobuf/proto"
	ic "github.com/libp2p/go-libp2p-core/crypto"
	"time"

	config "github.com/TRON-US/go-btfs-config"
	"github.com/TRON-US/go-btfs/core/commands/storage"
	"github.com/libp2p/go-libp2p-core/peer"
	"github.com/tron-us/go-btfs-common/crypto"
	guardPb "github.com/tron-us/go-btfs-common/protos/guard"
)

func NewFileStatus(session *storage.FileContracts, contracts []*guardPb.Contract, configuration *config.Config) (*guardPb.FileStoreStatus, error) {
	guardPid, escrowPid, err := getGuardAndEscrowPid(configuration)
	if err != nil {
		return nil, err
	}

	fileStoreMeta := guardPb.FileStoreMeta{
		RenterPid:        session.Renter.Pretty(),
		FileHash:         session.FileHash.String(), //TODO need to check
		FileSize:         10000,                     //TODO need to revise later
		RentStart:        time.Time{},               //TODO need to revise later
		RentEnd:          time.Time{},               //TODO need to revise later
		CheckFrequency:   0,
		GuardFee:         0,
		EscrowFee:        0,
		ShardCount:       int32(len(contracts)),
		MinimumShards:    0,
		RecoverThreshold: 0,
		EscrowPid:        escrowPid.Pretty(),
		GuardPid:         guardPid.Pretty(),
	}

	return &guardPb.FileStoreStatus{
		FileStoreMeta:     fileStoreMeta,
		State:             0,
		Contracts:         contracts,
		RenterSignature:   nil,
		GuardReceiveTime:  time.Time{},
		ChangeLog:         nil,
		CurrentTime:       time.Now(),
		GuardSignature:    nil,
		RentalState:       0,
		PreparerPid:       "",
		PreparerSignature: nil,
	}, nil
}

func NewContract(session *storage.FileContracts, configuration *config.Config, chunkHash string, chunkIndex int32) (*guardPb.ContractMeta, error) {
	shard := session.ShardInfo[chunkHash]
	guardPid, escrowPid, err := getGuardAndEscrowPid(configuration)
	if err != nil {
		return nil, err
	}
	return &guardPb.ContractMeta{
<<<<<<< HEAD
		ContractId:       shard.ContractID,
		RenterPid:        session.Renter.Pretty(),
		HostPid:          shard.Receiver.Pretty(),
		ShardHash:        chunkHash,
		ShardIndex:       chunkIndex,
		FileHash:         session.FileHash.KeyString(),
		RentStart:        shard.StartTime,
		RentEnd:          shard.StartTime.Add(shard.Length),
		GuardPid:         guardPid.Pretty(),
		EscrowPid:        escrowPid.Pretty(),
		Price:            shard.Price,
		Amount:           1000,
		CollateralAmount: 0,
		PayoutSchedule:   0,
		NumPayouts:       5,
=======
		ContractId:    shard.ContractID,
		RenterPid:     session.Renter.Pretty(),
		HostPid:       shard.Receiver.Pretty(),
		ShardHash:     chunkHash,
		ShardIndex:    chunkIndex,
		ShardFileSize: int64(shard.Size),
		FileHash:      session.FileHash.KeyString(),
		RentStart:     shard.StartTime,
		RentEnd:       shard.StartTime.Add(shard.Length),
		GuardPid:      guardPid.Pretty(),
		EscrowPid:     escrowPid.Pretty(),
		Price:         shard.Price,
		Amount:        shard.TotalPay, // TODO: CHANGE and aLL other optional fields
>>>>>>> ce4b33db
	}, nil
}

func SignedContractAndMarshal(meta *guardPb.ContractMeta, cont *guardPb.Contract, privKey ic.PrivKey, isPayer bool) ([]byte, error) {
	sig, err := crypto.Sign(privKey, meta)
	if err != nil {
		return nil, err
	}
	if cont == nil {
		cont = &guardPb.Contract{
			ContractMeta:   *meta,
			LastModifyTime: time.Now(),
		}
	} else {
		cont.LastModifyTime = time.Now()
	}
	if isPayer {
		cont.RenterSignature = sig
	} else {
		cont.HostSignature = sig
	}
	return proto.Marshal(cont)
}

func UnmarshalGuardContract(marshaledBody []byte) (*guardPb.Contract, error) {
	signedContract := &guardPb.Contract{}
	err := proto.Unmarshal(marshaledBody, signedContract)
	if err != nil {
		return nil, err
	}
	return signedContract, nil
}

func getGuardAndEscrowPid(configuration *config.Config) (peer.ID, peer.ID, error) {
	escrowPubKeys := configuration.Services.EscrowPubKeys
	if len(escrowPubKeys) == 0 {
		return "", "", fmt.Errorf("missing escrow public key in config")
	}
	guardPubKeys := configuration.Services.GuardPubKeys
	if len(guardPubKeys) == 0 {
		return "", "", fmt.Errorf("missing guard public key in config")
	}
	escrowPid, err := pidFromString(escrowPubKeys[0])
	if err != nil {
		return "", "", err
	}
	guardPid, err := pidFromString(guardPubKeys[0])
	if err != nil {
		return "", "", err
	}
	return guardPid, escrowPid, err
}

// Todo: modify or change it all
//func NewFileStoreStatus(session *storage.FileContracts, endTime time.Time, configuration *config.Config) (*guardPb.FileStoreStatus, error) {
//
//	escrowPid, err := pidFromString(configuration.Services.EscrowPubKeys[0])
//	if err != nil {
//		return nil, err
//	}
//	guardPid, err := pidFromString(configuration.Services.GuardPubKeys[0])
//	if err != nil {
//		return nil, err
//	}
//	fileStoreMeta := guardPb.FileStoreMeta{
//		RenterPid:        session.Renter.Pretty(),
//		FileHash:         session.FileHash.KeyString(),
//		FileSize:         2000000000, // default??
//		RentStart:        time.Now(),
//		RentEnd:          endTime,
//		CheckFrequency:   0,
//		GuardFee:         0,
//		EscrowFee:        0,
//		ShardCount:       int32(len(session.ShardInfo)),
//		MinimumShards:    10,
//		RecoverThreshold: 20,
//		EscrowPid:        escrowPid.Pretty(),
//		GuardPid:         guardPid.Pretty(),
//	}
//
//}

func pidFromString(key string) (peer.ID, error) {
	pubKey, err := crypto.ToPubKey(key)
	if err != nil {
		return "", err
	}
	return peer.IDFromPublicKey(pubKey)
}

func SubmitFileStatus(configuration *config.Config, fileStatus guardPb.FileStoreStatus) error {
	return grpc.GuardClient(configuration.Services.GuardDomain).WithContext(context.Background(), func(ctx context.Context,
		c guardPb.GuardServiceClient) error {

		fileStatusResponse, err := c.SubmitFileStoreMeta(context.Background(), &fileStatus)
		if err != nil {
			return err
		} else if fileStatusResponse.Code != guardPb.ResponseCode_SUCCESS {
			return fmt.Errorf("failed to execute submit file status to gurad %s", fileStatusResponse.Code.String())
		}
		return nil
	})
}<|MERGE_RESOLUTION|>--- conflicted
+++ resolved
@@ -56,23 +56,7 @@
 		return nil, err
 	}
 	return &guardPb.ContractMeta{
-<<<<<<< HEAD
-		ContractId:       shard.ContractID,
-		RenterPid:        session.Renter.Pretty(),
-		HostPid:          shard.Receiver.Pretty(),
-		ShardHash:        chunkHash,
-		ShardIndex:       chunkIndex,
-		FileHash:         session.FileHash.KeyString(),
-		RentStart:        shard.StartTime,
-		RentEnd:          shard.StartTime.Add(shard.Length),
-		GuardPid:         guardPid.Pretty(),
-		EscrowPid:        escrowPid.Pretty(),
-		Price:            shard.Price,
-		Amount:           1000,
-		CollateralAmount: 0,
-		PayoutSchedule:   0,
-		NumPayouts:       5,
-=======
+
 		ContractId:    shard.ContractID,
 		RenterPid:     session.Renter.Pretty(),
 		HostPid:       shard.Receiver.Pretty(),
@@ -86,7 +70,7 @@
 		EscrowPid:     escrowPid.Pretty(),
 		Price:         shard.Price,
 		Amount:        shard.TotalPay, // TODO: CHANGE and aLL other optional fields
->>>>>>> ce4b33db
+
 	}, nil
 }
 
