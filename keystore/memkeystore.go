--- conflicted
+++ resolved
@@ -1,14 +1,10 @@
 package keystore
 
-<<<<<<< HEAD
-import ci "github.com/libp2p/go-libp2p-core/crypto"
-=======
 import (
 	"errors"
 
 	ci "github.com/libp2p/go-libp2p-core/crypto"
 )
->>>>>>> 8431e2e8
 
 // MemKeystore is an in memory keystore implementation that is not persisted to
 // any backing storage.
