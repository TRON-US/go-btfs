--- conflicted
+++ resolved
@@ -4,14 +4,9 @@
 package ipns
 
 import (
-<<<<<<< HEAD
 	core "github.com/TRON-US/go-btfs/core"
+	coreapi "github.com/TRON-US/go-btfs/core/coreapi"
 	mount "github.com/TRON-US/go-btfs/fuse/mount"
-=======
-	core "github.com/ipfs/go-ipfs/core"
-	coreapi "github.com/ipfs/go-ipfs/core/coreapi"
-	mount "github.com/ipfs/go-ipfs/fuse/mount"
->>>>>>> 8431e2e8
 )
 
 // Mount mounts ipns at a given location, and returns a mount.Mount instance.
