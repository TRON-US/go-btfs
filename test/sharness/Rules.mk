include mk/header.mk

SHARNESS_$(d) = $(d)/lib/sharness/sharness.sh

T_$(d) = $(sort $(wildcard $(d)/t[0-9][0-9][0-9][0-9]-*.sh))

DEPS_$(d) := test/bin/random test/bin/multihash test/bin/pollEndpoint \
	   test/bin/iptb test/bin/go-sleep test/bin/random-files \
	   test/bin/go-timeout test/bin/hang-fds test/bin/ma-pipe-unidir \
<<<<<<< HEAD
	   test/bin/cid-fmt
DEPS_$(d) += cmd/btfs/btfs
=======
	   test/bin/cid-fmt test/bin/graphsync-get
DEPS_$(d) += cmd/ipfs/ipfs
>>>>>>> 8431e2e8
DEPS_$(d) += $(d)/clean-test-results
DEPS_$(d) += $(SHARNESS_$(d))

ifeq ($(OS),Linux)
PLUGINS_DIR_$(d) := $(d)/plugins/
ORGIN_PLUGINS_$(d) := $(plugin/plugins_plugins_so)
PLUGINS_$(d) := $(addprefix $(PLUGINS_DIR_$(d)),$(notdir $(ORGIN_PLUGINS_$(d))))

$(PLUGINS_$(d)): $(ORGIN_PLUGINS_$(d))
	@mkdir -p $(@D)
	cp -f plugin/plugins/$(@F) $@

ifneq ($(TEST_NO_PLUGIN),1)
DEPS_$(d) += $(PLUGINS_$(d))
endif
endif

export MAKE_SKIP_PATH=1

$(T_$(d)): $$(DEPS_$(d)) # use second expansion so coverage can inject dependency
	@echo "*** $@ ***"
ifeq ($(CONTINUE_ON_S_FAILURE),1)
	-@(cd $(@D) && ./$(@F)) 2>&1
else
	@(cd $(@D) && ./$(@F)) 2>&1
endif
.PHONY: $(T_$(d))

$(d)/aggregate: $(T_$(d))
	@echo "*** $@ ***"
	@(cd $(@D) && ./lib/test-aggregate-results.sh)
.PHONY: $(d)/aggregate

$(d)/test-results/sharness.xml: export TEST_GENERATE_JUNIT=1
$(d)/test-results/sharness.xml: test_sharness_expensive
	@echo "*** $@ ***"
	@(cd $(@D)/.. && ./lib/gen-junit-report.sh)

$(d)/clean-test-results:
	rm -rf $(@D)/test-results
.PHONY: $(d)/clean-test-results

CLEAN += $(wildcard $(d)/test-results/*)

$(SHARNESS_$(d)): $(d) ALWAYS
	@clonedir=$(dir $(@D)) $</lib/install-sharness.sh

$(d)/deps: $(SHARNESS_$(d)) $$(DEPS_$(d)) # use second expansion so coverage can inject dependency
.PHONY: $(d)/deps

test_sharness_deps: $(d)/deps
.PHONY: test_sharness_deps

test_sharness_short: $(d)/aggregate
.PHONY: test_sharness_short


test_sharness_expensive: export TEST_EXPENSIVE=1
test_sharness_expensive: test_sharness_short
.PHONY: test_sharness_expensive

TEST += test_sharness_expensive
TEST_SHORT += test_sharness_short


include mk/footer.mk<|MERGE_RESOLUTION|>--- conflicted
+++ resolved
@@ -7,13 +7,8 @@
 DEPS_$(d) := test/bin/random test/bin/multihash test/bin/pollEndpoint \
 	   test/bin/iptb test/bin/go-sleep test/bin/random-files \
 	   test/bin/go-timeout test/bin/hang-fds test/bin/ma-pipe-unidir \
-<<<<<<< HEAD
-	   test/bin/cid-fmt
+	   test/bin/cid-fmt test/bin/graphsync-get
 DEPS_$(d) += cmd/btfs/btfs
-=======
-	   test/bin/cid-fmt test/bin/graphsync-get
-DEPS_$(d) += cmd/ipfs/ipfs
->>>>>>> 8431e2e8
 DEPS_$(d) += $(d)/clean-test-results
 DEPS_$(d) += $(SHARNESS_$(d))
 
