--- conflicted
+++ resolved
@@ -63,11 +63,7 @@
   URL="http://127.0.0.1:$port/btfs/$HASH_EMPTY_DIR/" &&
   echo "GET $URL" &&
   curl -so outfile "$URL" 2>curl_getEmpty.out &&
-<<<<<<< HEAD
-  grep "Index of /btfs/$HASH_EMPTY_DIR/" outfile
-=======
-  cat outfile | tr -s "\n" " " | grep "Index of /ipfs/<a href=\"/ipfs/$HASH_EMPTY_DIR\">$HASH_EMPTY_DIR</a>"
->>>>>>> ea77213e
+  cat outfile | tr -s "\n" " " | grep "Index of /btfs/<a href=\"/btfs/$HASH_EMPTY_DIR\">$HASH_EMPTY_DIR</a>"
 '
 
 test_expect_success "HTTP PUT file to construct a hierarchy" '
